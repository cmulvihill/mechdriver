--- conflicted
+++ resolved
@@ -25,7 +25,6 @@
     return frm_bnd_keys, brk_bnd_keys
 
 
-<<<<<<< HEAD
 def rxn_bnd_keys2(path, zma_locs=(0,)):
     """ get bond broken and formed keys for a transition state
     """
@@ -40,7 +39,8 @@
         brk_bnd_keys = next(iter(brk_bnd_keys))
 
     return frm_bnd_keys, brk_bnd_keys
-=======
+
+
 def all_rxn_bnd_keys(cnf_fs, cnf_locs, zma_locs=(0,)):
     """ get bond broken and formed keys for a transition state
     """
@@ -53,5 +53,4 @@
     print(frm_bnd_keys)
     print(brk_bnd_keys)
 
-    return frm_bnd_keys, brk_bnd_keys
->>>>>>> 2dec56df
+    return frm_bnd_keys, brk_bnd_keys