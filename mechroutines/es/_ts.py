"""
  TS Finding algorithms

    2-TS
    (1) mult. sadpts for TS (comes into task from ID)
    (2) ring puckering (ID after initial sadpt found)
    (3) different stereo in migration (ID after sadpt. I think)

"""

import automol
import autofile
from mechanalyzer.inf import rxn as rinfo
from mechanalyzer.inf import thy as tinfo
from mechroutines.es._routines import _sadpt as sadpt
# from mechroutines.es._routines import _vrctst as vrctst
# from mechroutines.es._routines import _vtst as vtst
from mechlib.filesys import build_fs
from mechlib import filesys


def findts(tsk, spc_dct, tsname, thy_dct, es_keyword_dct,
           run_prefix, save_prefix):
    """ New run function
    """

    method_dct = thy_dct.get(es_keyword_dct['runlvl'])
    # ini_method_dct = thy_dct.get(es_keyword_dct['inplvl'])

    # Set the TS searching algorithm to use: (1) Check dct, (2) Set by Class
    search_thy_inf_dct = 'sadpt'
    # search_thy_inf_dct = _ts_finder_match(tsk, spc_dct[tsname])

    # Build necessary objects
    thy_inf_dct, runfs_dct, savefs_dct = _set_thy_inf_dcts(
        tsname, spc_dct[tsname], thy_dct, es_keyword_dct,
        run_prefix, save_prefix)

    # Find the transition state
    if search_thy_inf_dct == 'sadpt':
        run_sadpt(spc_dct, tsname, method_dct, es_keyword_dct,
                  thy_inf_dct, runfs_dct, savefs_dct)
    # elif search_thy_inf_dct == 'vtst':
    #     run_vtst(spc_dct, tsname, es_keyword_dct,
    #              thy_inf_dct, runfs_dct, savefs_dct)
    elif search_thy_inf_dct == 'vrctst':
        run_vrctst(spc_dct, tsname, es_keyword_dct,
                   thy_inf_dct, runfs_dct, savefs_dct)
    elif search_thy_inf_dct is None:
        print('No TS search algorithm was specified or able to determined')


def run_sadpt(spc_dct, tsname, method_dct, es_keyword_dct,
              thy_inf_dct, runfs_dct, savefs_dct):
    """ find a transition state
    """

    # Get objects for the calculations
    ts_dct = spc_dct[tsname]

    # Find the TS
    cnf_info = savefs_dct['runlvl_cnf_fs']
    cnf_save_fs, cnf_save_locs = cnf_info
    overwrite = es_keyword_dct['overwrite']
    if not cnf_save_locs[0]:
        print('No transition state found in filesys',
              'at {} level...'.format(es_keyword_dct['runlvl']),
              'Proceeding to find it...')
        _run = True
    elif overwrite:
        print('User specified to overwrite energy with new run...')
        _run = True
    else:
        print('TS found and saved previously in ',
              cnf_save_fs[-1].path(cnf_save_locs))
        _run = False

    if _run:
        # split below in guess, scan
        guess_zmas = sadpt.generate_guess_structure(
            ts_dct, method_dct, es_keyword_dct,
            runfs_dct, savefs_dct)
        sadpt.obtain_saddle_point(
            guess_zmas, ts_dct, method_dct,
            runfs_dct, savefs_dct, es_keyword_dct)

        # Generate a second sadpt


def run_vrctst(spc_dct, tsname, es_keyword_dct,
               thy_inf_dct, runfs_dct, savefs_dct,
               info_dct, grid, run_prefix, save_prefix):
    """ find a transition state
    """

    # Get dct for specific species task is run for
    ts_dct = spc_dct[tsname]

    # Get info from the reactants
    high_mul = ts_dct['high_mult']
    rct_zmas = ts_dct['rct_zmas']
    ts_info = info_dct['ts_info']
    hs_info = info_dct['hs_info']
    rct_info = info_dct['rct_info']
    rct_ichs = [spc_dct[rct]['inchi'] for rct in ts_dct['reacs']]

    # Set information from the transition state
    high_mul = ts_dct['high_mult']
    ini_zma = ts_dct['zma']
    frm_bnd_keys = ts_dct['frm_bnd_keys']
    ts_formula = automol.geom.formula(automol.zmatrix.geometry(ini_zma))
    active_space = ts_dct['active_space']

    # Get reaction coordinates
    frm_name = automol.zmatrix.bond_key_from_idxs(ini_zma, frm_bnd_keys)

    # Get es options
    overwrite = es_keyword_dct['overwrite']
    update_guess = False  # check

    # Grid
    [grid1, grid2] = grid

    # Get thy_inf_dct stuff
    mod_var_scn_thy_info = thy_inf_dct['var_scnlvl']
    mod_var_sp1_thy_info = thy_inf_dct['var_splvl1']
    mod_var_sp2_thy_info = thy_inf_dct['var_splvl2']
    hs_var_sp1_thy_info = thy_inf_dct['hs_var_splvl1']
    hs_var_sp2_thy_info = thy_inf_dct['hs_var_splvl2']

    # Get the filesys stuff
    vscnlvl_scn_save_fs = savefs_dct['vscnlvl_scn_fs']
    vscnlvl_scn_run_fs = runfs_dct['vscnlvl_scn_fs']
    vscnlvl_cscn_save_fs = savefs_dct['vscnlvl_cscn_fs']
    vscnlvl_cscn_run_fs = runfs_dct['vscnlvl_cscn_fs']
    rcts_cnf_fs = savefs_dct['rcts_cnf_fs']
    vscnlvl_thy_save_fs = savefs_dct['vscnlvl_thy_fs']
    vscnlvl_ts_save_fs = savefs_dct['vscnlvl_ts_fs']
    vscnlvl_ts_run_fs = runfs_dct['vscnlvl_ts_fs']

    print('Beginning Calculations for VRC-TST Treatments')
    vrctst.calc_vrctst_flux(
        ini_zma, ts_info, hs_info,
        ts_formula, high_mul, active_space,
        rct_info, rct_ichs, rct_zmas, rcts_cnf_fs,
        grid1, grid2, frm_name,
        mod_var_scn_thy_info,
        mod_var_sp1_thy_info, mod_var_sp2_thy_info,
        hs_var_sp1_thy_info, hs_var_sp2_thy_info,
        vscnlvl_thy_save_fs,
        vscnlvl_ts_save_fs,
        vscnlvl_ts_run_fs,
        vscnlvl_scn_run_fs, vscnlvl_scn_save_fs,
        vscnlvl_cscn_run_fs, vscnlvl_cscn_save_fs,
        run_prefix, save_prefix,
        overwrite, update_guess)


# SET THE SEARCHING ALGORITHM
def _ts_finder_match(tsk, ts_dct):
    """ Determine the algorithm that should be used for a given transition
        state by looking at the requested user input or determining
    """

    print('Determining if TS search algorithm matches the task requested')

    # Set search algorithm to one specified by the user, if specified
    if 'ts_search' in ts_dct:
        ini_thy_inf_dct = [ts_dct['ts_search']]
        print('Running search algorithm according to {},'.format(
            ts_dct['ts_search']),
              'as requested by the user')
    else:
        ini_thy_inf_dct = None
        print('No search algorithm requested')
    print()

    # ID search algorithm if user did not specify one (wrong)
    if ini_thy_inf_dct is None:
        if _nobarrier(ts_dct):
            ini_thy_inf_dct = ['radrad_vtst', 'vrctst']
            print('Reaction is low-spin, radical-radical addition/abstraction')
            print('Assuming reaction is barrierless...')
            print('Finding a transition state according to either vtst or '
                  'vrctst, depending on the current task')
        else:
            ini_thy_inf_dct = ['sadpt']
            print('Assuming reaction has saddle point on potential surface...')
            print('Use species.dat to specify VTST search for mol-rad rxn...')
            print('Finding the geometry of the saddle point...')

    # Print message if no algorithm found
    if ini_thy_inf_dct is None:
        print('No TS search algorithm was specified or able to determined')

    # Set return for ts searching algorithm if there is one
    if tsk in ini_thy_inf_dct:
        print('Search algorithm matches task')
        search_thy_inf_dct = tsk
    else:
        print('Algorithm does not match task')
        search_thy_inf_dct = None

    # Refine ret vtst thy_inf_dct if that is what is being used
    if search_thy_inf_dct == 'vtst':
        search_thy_inf_dct = 'radrad_vtst' if _radrad(ts_dct) else 'molrad_vtst'

    return search_thy_inf_dct


# CHECKS FOR TYPE OF TRANSITION STATE
def _nobarrier(ts_dct):
    """ Determine if reaction is barrierless
    """
    radrad = _radrad(ts_dct)
    low_spin = bool('low' in ts_dct['class'])
    return radrad and low_spin


def _radrad(ts_dct):
    return bool('radical radical' in ts_dct['class'])


# SET OPTIONS FOR THE TRANSITION STATE
def _set_thy_inf_dcts(tsname, ts_dct, thy_dct, es_keyword_dct,
                      run_prefix, save_prefix,
                      zma_locs=(0,)):
    """ set the theory
    """

    rxn_info = ts_dct['rxn_info']
    ts_info = rinfo.ts_info(rxn_info)
    rct_info = rinfo.rgt_info(rxn_info, 'reacs')
    rxn_info = rinfo.sort(rxn_info)

<<<<<<< HEAD
    ts_locs = ()
    # ts_locs = (int(tsname.split('_')[-1]),)
=======
    ts_locs = (int(tsname.split('_')[-1]),)
    print('ts locs test:', ts_locs)
>>>>>>> f411ad6a

    # high_mult = rinfo.ts_high_mult(rxn_info)
    high_mult = 2

    # Set the hs info
    hs_info = (ts_info[0], ts_info[1], high_mult)

    # Initialize the theory objects
    ini_thy_info, mod_ini_thy_info = None, None
    thy_info, mod_thy_info = None, None
    vscnlvl_thy_info, mod_vscnlvl_thy_info = None, None
    vsp1lvl_thy_info, mod_vsp1lvl_thy_info = None, None
    vsp2lvl_thy_info, mod_vsp2lvl_thy_info = None, None
    hs_vscnlvl_thy_info = None
    hs_vsp1lvl_thy_info = None
    hs_vsp2lvl_thy_info = None
    hs_thy_info = None

    # Initialize the necessary run filesystem
    runlvl_ts_run_fs = None
    runlvl_scn_run_fs = None
    runlvl_cscn_run_fs = None
    vscnlvl_ts_run_fs = None
    vscnlvl_scn_run_fs = None
    vscnlvl_cscn_run_fs = None
    vrctst_run_fs = None

    # Initialize the necessary save filesystem
    ini_zma_save_fs = None
    runlvl_ts_save_fs = None
    runlvl_scn_save_fs = None   # above cnf filesys, for search scans
    runlvl_cscn_save_fs = None   # above cnf filesys, for search scans
    runlvl_cnf_save_fs = None
    vscnlvl_thy_save_fs = None
    vscnlvl_ts_save_fs = None
    vscnlvl_scn_save_fs = None
    vscnlvl_cscn_save_fs = None
    vrctst_save_fs = None

    if es_keyword_dct.get('inplvl', None) is not None:

        ini_method_dct = thy_dct.get(es_keyword_dct['inplvl'])
        ini_thy_info = tinfo.from_dct(ini_method_dct)
        mod_ini_thy_info = tinfo.modify_orb_label(
            ini_thy_info, ts_info)

        ini_cnf_run_fs, ini_cnf_save_fs = build_fs(
            run_prefix, save_prefix, 'CONFORMER',
            rxn_locs=rxn_info, ts_locs=ts_locs,
            thy_locs=mod_ini_thy_info[1:])

        ini_loc_info = filesys.mincnf.min_energy_conformer_locators(
            ini_cnf_save_fs, mod_ini_thy_info)
        ini_min_cnf_locs, ini_path = ini_loc_info

        if ini_path:
            ini_zma_save_fs = autofile.fs.zmatrix(
                ini_cnf_save_fs[-1].path(ini_min_cnf_locs))

    if es_keyword_dct.get('runlvl', None) is not None:

        method_dct = thy_dct.get(es_keyword_dct['runlvl'])
        thy_info = tinfo.from_dct(method_dct)
        mod_thy_info = tinfo.modify_orb_label(
            thy_info, ts_info)
        hs_thy_info = tinfo.modify_orb_label(
            thy_info, hs_info)

        runlvl_cnf_run_fs, runlvl_cnf_save_fs = build_fs(
            run_prefix, save_prefix, 'CONFORMER',
            rxn_locs=rxn_info, ts_locs=ts_locs,
            thy_locs=mod_thy_info[1:])

        runlvl_loc_info = filesys.mincnf.min_energy_conformer_locators(
            runlvl_cnf_save_fs, mod_thy_info)
        runlvl_min_cnf_locs, _ = runlvl_loc_info
        runlvl_cnf_save_fs = (runlvl_cnf_save_fs, runlvl_min_cnf_locs)

        runlvl_scn_run_fs, runlvl_scn_save_fs = build_fs(
            run_prefix, save_prefix, 'SCAN',
            rxn_locs=rxn_info, ts_locs=ts_locs,
            thy_locs=mod_thy_info[1:], zma_locs=(0,))
  
        runlvl_cscn_run_fs, runlvl_cscn_save_fs = build_fs(
            run_prefix, save_prefix, 'CSCAN',
            rxn_locs=rxn_info, ts_locs=ts_locs,
            thy_locs=mod_thy_info[1:], zma_locs=(0,))

    if es_keyword_dct.get('var_scnlvl', None) is not None:

        method_dct = thy_dct.get(es_keyword_dct['var_scnlvl'])
        vscnlvl_thy_info = tinfo.from_dct(method_dct)
        mod_vscnlvl_thy_info = tinfo.modify_orb_label(
            vscnlvl_thy_info, ts_info)
        hs_vscnlvl_thy_info = tinfo.modify_orb_label(
            vscnlvl_thy_info, hs_info)

        vscnlvl_scn_run_fs, vscnlvl_scn_save_fs = build_fs(
            run_prefix, save_prefix, 'SCAN',
            rxn_locs=rxn_info, ts_locs=ts_locs,
            thy_locs=mod_thy_info[1:], zma_locs=(0,))

        vscnlvl_cscn_run_fs, vscnlvl_cscn_save_fs = build_fs(
            run_prefix, save_prefix, 'CSCAN',
            rxn_locs=rxn_info, ts_locs=ts_locs,
            thy_locs=mod_thy_info[1:], zma_locs=(0,))

        vrctst_run_fs, vrctst_save_fs = build_fs(
            run_prefix, save_prefix, 'VRCTST',
            rxn_locs=rxn_info, ts_locs=ts_locs,
            thy_locs=mod_thy_info[1:])

        if es_keyword_dct.get('var_splvl1', None) is not None:

            method_dct = thy_dct.get(es_keyword_dct['var_scnlvl1'])
            vsplvl1_thy_info = tinfo.from_dct(method_dct)
            mod_vsplvl1_thy_info = tinfo.modify_orb_label(
                vsplvl1_thy_info, ts_info)
            hs_vsplvl1_thy_info = tinfo.modify_orb_label(
                vsplvl1_thy_info, hs_info)

        if es_keyword_dct.get('var_splvl2', None) is not None:

            method_dct = thy_dct.get(es_keyword_dct['var_scnlvl2'])
            vsplvl2_thy_info = tinfo.from_dct(method_dct)
            mod_vsplvl2_thy_info = tinfo.modify_orb_label(
                vsplvl2_thy_info, ts_info)
            hs_vsplvl2_thy_info = tinfo.modify_orb_label(
                vsplvl2_thy_info, hs_info)

    # Get the conformer filesys for the reactants
    rcts_cnf_fs = _reac_cnf_fs(
        rct_info, thy_dct, es_keyword_dct, run_prefix, save_prefix)

    thy_inf_dct = {
        'inplvl': ini_thy_info,
        'runlvl': thy_info,
        'var_scnlvl': vscnlvl_thy_info,
        'var_splvl1': vsp1lvl_thy_info,
        'var_splvl2': vsp2lvl_thy_info,
        'mod_inplvl': mod_ini_thy_info,
        'mod_runlvl': mod_thy_info,
        'mod_var_scnlvl': mod_vscnlvl_thy_info,
        'mod_var_splvl1': mod_vsp1lvl_thy_info,
        'mod_var_splvl2': mod_vsp2lvl_thy_info,
        'hs_var_scnlvl': hs_vscnlvl_thy_info,
        'hs_var_splvl1': hs_vsp1lvl_thy_info,
        'hs_var_splvl2': hs_vsp2lvl_thy_info,
        'hs_runlvl': hs_thy_info
    }

    runfs_dct = {
        'runlvl_scn_fs': runlvl_scn_run_fs,
        'runlvl_cscn_fs': runlvl_cscn_run_fs,
        'runlvl_cnf_fs': runlvl_cnf_run_fs,
        'vscnlvl_ts_fs': vscnlvl_ts_run_fs,
        'vscnlvl_scn_fs': vscnlvl_scn_run_fs,
        'vscnlvl_cscn_fs': vscnlvl_cscn_run_fs,
        'vrctst_fs': vrctst_run_fs,
    }

    savefs_dct = {
        'inilvl_zma_fs': ini_zma_save_fs,
        'runlvl_scn_fs': runlvl_scn_save_fs,
        'runlvl_cscn_fs': runlvl_cscn_save_fs,
        'runlvl_cnf_fs': runlvl_cnf_save_fs,
        'vscnlvl_scn_fs': vscnlvl_scn_save_fs,
        'vscnlvl_cscn_fs': vscnlvl_cscn_save_fs,
        'vrctst_fs': vrctst_save_fs,
        'rcts_cnf_fs': rcts_cnf_fs
    }

    return thy_inf_dct, runfs_dct, savefs_dct<|MERGE_RESOLUTION|>--- conflicted
+++ resolved
@@ -233,13 +233,8 @@
     rct_info = rinfo.rgt_info(rxn_info, 'reacs')
     rxn_info = rinfo.sort(rxn_info)
 
-<<<<<<< HEAD
-    ts_locs = ()
-    # ts_locs = (int(tsname.split('_')[-1]),)
-=======
     ts_locs = (int(tsname.split('_')[-1]),)
     print('ts locs test:', ts_locs)
->>>>>>> f411ad6a
 
     # high_mult = rinfo.ts_high_mult(rxn_info)
     high_mult = 2
