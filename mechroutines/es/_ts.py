--- conflicted
+++ resolved
@@ -364,14 +364,7 @@
     rct_info = rinfo.rgt_info(rxn_info, 'reacs')
     rxn_info = rinfo.sort(rxn_info)
 
-<<<<<<< HEAD
-    ts_locs = (0,)
-
-    # ts_locs = (int(tsname.split('_')[-1]),)
-=======
-    # ts_locs = ()
     ts_locs = (int(tsname.split('_')[-1]),)
->>>>>>> bd1c4bfe
     print('ts locs test:', ts_locs)
 
     # high_mult = rinfo.ts_high_mult(rxn_info)
