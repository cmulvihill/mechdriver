--- conflicted
+++ resolved
@@ -34,11 +34,7 @@
                                 **kwargs):
     """ try several sets of options to generate an output file
 
-<<<<<<< HEAD
-        :param script_str: Shell submission script for electronic structure job
-=======
         :param script_str: BASH submission script for electronic structure job
->>>>>>> 545fe4b7
         :type script_str: str
         :param prefix:
         :type prefix:
@@ -144,11 +140,7 @@
                        **kwargs):
     """ try several sets of options to generate an output file
 
-<<<<<<< HEAD
-        :param script_str: Shell submission script for electronic structure job
-=======
         :param script_str: BASH submission script for electronic structure job
->>>>>>> 545fe4b7
         :type script_str: str
         :param prefix:
         :type prefix:
@@ -168,12 +160,9 @@
         :type errors: tuple(str)
         :param options_mat: varopis options to run job with
         :type options_mat: tuple(dict[str: str])
-<<<<<<< HEAD
-=======
 
     :returns: the input string and the output string
     :rtype: (str, str)
->>>>>>> 545fe4b7
     """
 
     assert len(errors) == len(options_mat)
