--- conflicted
+++ resolved
@@ -519,15 +519,7 @@
         cnf_save_fs, thy_info)
     frag_saved_geos = []
     for geoi in saved_geos:
-<<<<<<< HEAD
-        frag_saved_geos.append(_fragment_ring_geo(geoi))
-    unique_geos = []
-    unique_frag_geos = []
-    unique_zmas = []
-        frag_saved_geos.append(automol.geom.ring_fragments_geometry(geoi))
-=======
         frag_saved_geos.append(automol.geom.fragment_ring_geo(geoi))
->>>>>>> 545fe4b7
 
     # Make sample zmas
     unique_geos, unique_frag_geos, unique_zmas = [], [], []
@@ -538,16 +530,9 @@
         nsamp = _num_samp_zmas(ring_atoms, nsamp_par)
         samp_zmas = automol.zmat.samples(zma, nsamp, samp_range_dct)
         for samp_zma in samp_zmas:
-<<<<<<< HEAD
-            if automol.ring_distances_passes(samp_zma, ring_atoms,
-                                             dist_value_dct):
-                samp_geo = automol.zmat.geometry(samp_zma)
-                frag_samp_geo = automol.geom.ring_fragments_geometry(samp_geo)
-=======
             if automol.ring_distances_passes(samp_zma, ring_atoms, dist_value_dct):
                 samp_geo = automol.zmat.geometry(samp_zma)
                 frag_samp_geo = automol.geom.fragment_ring_geo(samp_geo)
->>>>>>> 545fe4b7
                 if automol.geom.ring_angles_passes(samp_geo, ring_atoms):
                     if not automol.pot.low_repulsion_struct(geo, samp_geo):
                         frag_samp_unique = automol.geom.is_unique(
@@ -992,8 +977,7 @@
 def _is_proper_isomer(cnf_save_fs, zma):
     """ Check if geom is the same isomer as those in the filesys
     """
-    # vma = automol.zmat.var_(zma)
-    vma = ''
+    vma = automol.zmat.var_(zma)
     if cnf_save_fs[0].file.vmatrix.exists():
         exist_vma = cnf_save_fs[0].file.vmatrix.read()
         if vma != exist_vma:
@@ -1079,11 +1063,7 @@
         if ini_rid in rng_dct:
             found_rid = rng_dct[ini_rid]
         else:
-<<<<<<< HEAD
-            frag_ini_geo = automol.geom.ring_fragment_geometry(inigeo)
-=======
             frag_ini_geo = automol.geom.fragment_ring_geo(inigeo)
->>>>>>> 545fe4b7
             if frag_ini_geo is not None:
                 frag_ini_zma = automol.geom.zmatrix(frag_ini_geo)
             skip_trid = []
@@ -1096,11 +1076,7 @@
                 if trid in skip_trid:
                     continue
                 geo = cnf_save_fs[-1].file.geometry.read(tlocs)
-<<<<<<< HEAD
-                frag_geo = automol.geom.ring_fragments_geometry(geo)
-=======
                 frag_geo = automol.geom.fragment_ring_geo(geo)
->>>>>>> 545fe4b7
                 frag_zma = automol.geom.zmatrix(frag_geo)
                 if automol.zmat.almost_equal(frag_ini_zma, frag_zma,
                                              dist_rtol=0.1, ang_atol=.4):
@@ -1181,11 +1157,7 @@
     """
 
     rid = None
-<<<<<<< HEAD
-    frag_geo = automol.geom.ring_fragments_geometry(geo)
-=======
     frag_geo = automol.geom.fragment_ring_geo(geo)
->>>>>>> 545fe4b7
     if frag_geo is not None:
         frag_zma = automol.geom.zmatrix(frag_geo)
     checked_rids = []
@@ -1195,11 +1167,7 @@
             continue
         checked_rids.append(current_rid)
         locs_geo = cnf_save_fs[-1].file.geometry.read(locs)
-<<<<<<< HEAD
-        frag_locs_geo = automol.geom.ring_fragments_geometry(locs_geo)
-=======
         frag_locs_geo = automol.geom.fragment_ring_geo(locs_geo)
->>>>>>> 545fe4b7
         if frag_locs_geo is None:
             rid = locs[0]
             break
