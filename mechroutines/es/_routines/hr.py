--- conflicted
+++ resolved
@@ -6,11 +6,7 @@
 from mechroutines.es.runner import scan
 from mechroutines.es.runner import qchem_params
 from mechlib.amech_io import printer as ioprinter
-<<<<<<< HEAD
-=======
-from mechlib import structure
 from phydat import phycon
->>>>>>> f411ad6a
 
 
 def hindered_rotor_scans(
