""" Routines for taking the geometry for a species or transition state
    conformer and calculating various molecular properties via some specified
    electronic structure method.A

    * Maybe put long description from run_energy here
"""

import automol
import elstruct
import autofile
import autorun
from phydat import phycon, symm
from mechlib.amech_io import printer as ioprinter
from mechroutines.es import runner as es_runner


# _JSON_SAVE = ['TAU']
_JSON_SAVE = []


def run_energy(zma, geo, spc_info, thy_info,
               geo_run_fs, geo_save_fs, locs,
               script_str, overwrite,
               retryfail=True, highspin=False, **kwargs):
    """ Assesses if an electronic energy exists in the CONFS/SP/THY layer
        of the save filesys for a species at the specified level of theory.
        If an energy does not exist, or if a user requests overwrite,
        the appropriate electronic struture calculation is set-up, launched,
        and then parsed within the run filesys, then that the energy and
        job input is written into the save filesys.

<<<<<<< HEAD
        :param zma: Z-Matrix for molecular structure to perform calculation
        :type zma: automol.zmat object
        :param geo: goemetry for molecular structure to perform calculation
        :type geo: automol.geom object
        :param spc_info:
        :type spc_info:
        :param thy_info:
        :type thy_info:
        :geo_run_fs: filesystem object for layer where structure is in RUN
        :geo_run_fs: autofile.fs object
        :geo_save_fs: filesystem object for layer where structure is in SAVE
        :geo_save_fs: autofile.fs object
        :param script_str: shell script for executing electronic structure job
        :type script_str: str
        :param overwrite:
=======
        :param zma: Z-Matrix for species/TS conformer
        :type zma: automol Z-Matrix data structure
>>>>>>> 545fe4b7
    """

    geo_run_path = geo_run_fs[-1].path(locs)
    geo_save_path = geo_save_fs[-1].path(locs)

    # Prepare unique filesystem since many energies may be under same directory
    if not highspin:
        sp_run_fs = autofile.fs.single_point(geo_run_path)
        sp_save_fs = autofile.fs.single_point(geo_save_path)
    else:
        sp_run_fs = autofile.fs.high_spin(geo_run_path)
        sp_save_fs = autofile.fs.high_spin(geo_save_path)

    sp_run_fs[-1].create(thy_info[1:4])
    sp_run_path = sp_run_fs[-1].path(thy_info[1:4])
    sp_save_fs[-1].create(thy_info[1:4])
    sp_save_path = sp_save_fs[-1].path(thy_info[1:4])
    run_fs = autofile.fs.run(sp_run_path)

    # Set input geom
    if geo is not None:
        job_geo = geo
    else:
        job_geo = zma

    exists = sp_save_fs[-1].file.energy.exists(thy_info[1:4])
    # _run = need_job((exists, 'energy'), overwrite)
    if not exists:
        ioprinter.info_message(
            'No energy found in save filesys. Running energy...')
        _run = True
    elif overwrite:
        ioprinter.info_message(
            'User specified to overwrite energy with new run...')
        _run = True
    else:
        _run = False

    if _run:

        # Add options matrix for energy runs for molpro
        if thy_info[0] == 'molpro2015':
            errs, optmat = es_runner.molpro_opts_mat(spc_info, geo)
        else:
            errs = ()
            optmat = ()

        success, ret = es_runner.execute_job(
            job=elstruct.Job.ENERGY,
            script_str=script_str,
            run_fs=run_fs,
            geo=job_geo,
            spc_info=spc_info,
            thy_info=thy_info,
            errors=errs,
            options_mat=optmat,
            overwrite=overwrite,
            retryfail=retryfail,
            **kwargs,
        )

        if success:
            inf_obj, inp_str, out_str = ret

            ioprinter.info_message(" - Reading energy from output...")
            ene = elstruct.reader.energy(inf_obj.prog, inf_obj.method, out_str)

            ioprinter.energy(ene)
            sp_save_fs[-1].file.input.write(inp_str, thy_info[1:4])
            sp_save_fs[-1].file.info.write(inf_obj, thy_info[1:4])
            sp_save_fs[-1].file.energy.write(ene, thy_info[1:4])
            ioprinter.save_energy(sp_save_path)

    else:
        ioprinter.existing_path('Energy', sp_save_path)
        ene = sp_save_fs[-1].file.energy.read(thy_info[1:4])
        ioprinter.energy(ene)


def run_gradient(zma, geo, spc_info, thy_info,
                 geo_run_fs, geo_save_fs, locs,
                 script_str, overwrite,
                 retryfail=True, **kwargs):
    """ Determine the gradient for the geometry in the given location
    """

    geo_run_path = geo_run_fs[-1].path(locs)
    geo_save_path = geo_save_fs[-1].path(locs)

    # Set input geom
    if geo is not None:
        job_geo = geo
    else:
        job_geo = automol.zmat.geometry(zma)
    is_atom = automol.geom.is_atom(job_geo)

    if not is_atom:

        if _json_database(geo_save_path):
            exists = geo_save_fs[-1].json.gradient.exists(locs)
        else:
            exists = geo_save_fs[-1].file.gradient.exists(locs)
        if not exists:
            ioprinter.info_message(
                'No gradient found in save filesys. Running gradient...')
            _run = True
        elif overwrite:
            ioprinter.info_message(
                'User specified to overwrite gradient with new run...')
            _run = True
        else:
            _run = False

        if _run:

            run_fs = autofile.fs.run(geo_run_path)

            success, ret = es_runner.execute_job(
                job=elstruct.Job.GRADIENT,
                script_str=script_str,
                run_fs=run_fs,
                geo=job_geo,
                spc_info=spc_info,
                thy_info=thy_info,
                overwrite=overwrite,
                retryfail=retryfail,
                **kwargs,
            )

            if success:
                inf_obj, inp_str, out_str = ret

                if is_atom:
                    grad = ()
                else:
                    ioprinter.info_message(
                        " - Reading gradient from output...")
                    grad = elstruct.reader.gradient(inf_obj.prog, out_str)

                    ioprinter.info_message(" - Saving gradient...")
                    if _json_database(geo_save_path):
                        geo_save_fs[-1].json.gradient_info.write(inf_obj, locs)
                        geo_save_fs[-1].json.gradient_input.write(
                            inp_str, locs)
                        geo_save_fs[-1].json.gradient.write(grad, locs)
                    else:
                        geo_save_fs[-1].file.gradient_info.write(inf_obj, locs)
                        geo_save_fs[-1].file.gradient_input.write(
                            inp_str, locs)
                        geo_save_fs[-1].file.gradient.write(grad, locs)
                    ioprinter.save_geo(geo_save_path)

        else:
            ioprinter.existing_path('Gradient', geo_save_path)

    else:
        ioprinter.info_message('Species is an atom. Skipping gradient task.')


def run_hessian(zma, geo, spc_info, thy_info,
                geo_run_fs, geo_save_fs, locs,
                script_str, overwrite,
                retryfail=True, **kwargs):
    """ Determine the hessian for the geometry in the given location
    """

    # Set the run filesystem information
    geo_run_path = geo_run_fs[-1].path(locs)
    geo_save_path = geo_save_fs[-1].path(locs)
    run_fs = autofile.fs.run(geo_run_path)

    # Set input geom
    # Warning using internal coordinates leads to inconsistencies with Gaussian
    # For this reason we only use Cartesians to generate the Hessian
    if geo is not None:
        job_geo = geo
    else:
        job_geo = automol.zmat.geometry(zma)
    is_atom = automol.geom.is_atom(job_geo)

    if not is_atom:

        if _json_database(geo_save_path):
            exists = geo_save_fs[-1].json.hessian.exists(locs)
        else:
            exists = geo_save_fs[-1].file.hessian.exists(locs)
        if not exists:
            ioprinter.info_message(
                'No Hessian found in save filesys. Running Hessian...')
            _run = True
        elif overwrite:
            ioprinter.info_message(
                'User specified to overwrite Hessian with new run...')
            _run = True
        else:
            _run = False

        if _run:

            run_fs = autofile.fs.run(geo_run_path)

            success, ret = es_runner.execute_job(
                job=elstruct.Job.HESSIAN,
                script_str=script_str,
                run_fs=run_fs,
                geo=job_geo,
                spc_info=spc_info,
                thy_info=thy_info,
                overwrite=overwrite,
                retryfail=retryfail,
                **kwargs,
            )

            if success:
                inf_obj, inp_str, out_str = ret

                ioprinter.info_message(" - Reading hessian from output...")
                hess = elstruct.reader.hessian(inf_obj.prog, out_str)

                ioprinter.info_message(" - Saving Hessian...")
                if _json_database(geo_save_path):
                    geo_save_fs[-1].json.hessian_info.write(inf_obj, locs)
                    geo_save_fs[-1].json.hessian_input.write(inp_str, locs)
                    geo_save_fs[-1].json.hessian.write(hess, locs)
                else:
                    geo_save_fs[-1].file.hessian_info.write(inf_obj, locs)
                    geo_save_fs[-1].file.hessian_input.write(inp_str, locs)
                    geo_save_fs[-1].file.hessian.write(hess, locs)
                ioprinter.info_message(
                    " - Save path: {}".format(geo_save_path))

                if thy_info[0] == 'gaussian09':
                    _hess_grad(inf_obj.prog, out_str, geo_save_fs,
                               geo_save_path, locs, overwrite)
                _hess_freqs(geo, geo_save_fs,
                            geo_run_path, geo_save_path, locs, overwrite)

        else:
            ioprinter.existing_path('Hessian', geo_save_path)

            _hess_freqs(geo, geo_save_fs,
                        geo_run_path, geo_save_path, locs, overwrite)

    else:
        ioprinter.info_message('Species is an atom. Skipping Hessian task.')


def run_vpt2(zma, geo, spc_info, thy_info,
             geo_run_fs, geo_save_fs, locs,
             script_str, overwrite,
             retryfail=True, **kwargs):
    """ Perform vpt2 analysis for the geometry in the given location
    """

    # Set the run filesystem information
    geo_run_path = geo_run_fs[-1].path(locs)
    geo_save_path = geo_save_fs[-1].path(locs)
    run_fs = autofile.fs.run(geo_run_path)

    # Assess if symmetry needs to be broken for the calculation
    # Add porgram check because might only be issue for gaussian
    if spc_info[0] in symm.HIGH:
        if zma is not None:
            disp = symm.HIGH[spc_info[0]] * phycon.ANG2BOHR
            vals = automol.zmat.value_dictionary(zma)
            job_geo = automol.zmat.set_values_by_name(
                zma, {'R1': vals['R1'] + disp})
            is_atom = automol.geom.is_atom(
                automol.zmat.geometry(job_geo))
        else:
            ioprinter.warning_message(
                'Need a zma for high-symmetry of {}.'.format(spc_info[0]),
                'Skipping task')
            job_geo = None
            is_atom = False
    else:
        if zma is not None:
            job_geo = zma
            is_atom = automol.geom.is_atom(automol.zmat.geometry(job_geo))
        else:
            job_geo = geo
            is_atom = automol.geom.is_atom(job_geo)

    if is_atom:
        ioprinter.info_message('Species is an atom, Skipping VPT2 task.')

    if job_geo is not None and not is_atom:

        exists = geo_save_fs[-1].file.anharmonicity_matrix.exists(locs)
        if not exists:
            ioprinter.info_message(
                'No X-Matrix found in save filesys. Running VPT2...')
            _run = True
        elif overwrite:
            ioprinter.info_message(
                'User specified to overwrite VPT2 info with new run...')
            _run = True
        else:
            _run = False

        if _run:

            success, ret = es_runner.execute_job(
                job=elstruct.Job.VPT2,
                script_str=script_str,
                run_fs=run_fs,
                geo=job_geo,
                spc_info=spc_info,
                thy_info=thy_info,
                overwrite=overwrite,
                retryfail=retryfail,
                **kwargs,
            )

            if success:
                inf_obj, inp_str, out_str = ret

                ioprinter.info_message(
                    " - Reading anharmonicities from output...")
                vpt2_dct = elstruct.reader.vpt2(inf_obj.prog, out_str)

                ioprinter.save_anharmonicity(geo_save_path)
                geo_save_fs[-1].file.vpt2_input.write(inp_str, locs)
                geo_save_fs[-1].file.anharmonic_frequencies.write(
                    vpt2_dct['freqs'], locs)
                geo_save_fs[-1].file.anharmonic_zpve.write(
                    vpt2_dct['zpve'], locs)
                geo_save_fs[-1].file.vibro_rot_alpha_matrix.write(
                    vpt2_dct['vibrot_mat'], locs)
                geo_save_fs[-1].file.quartic_centrifugal_dist_consts.write(
                    vpt2_dct['cent_dist_const'], locs)
                geo_save_fs[-1].file.anharmonicity_matrix.write(
                    vpt2_dct['x_mat'], locs)
                geo_save_fs[-1].file.cubic_force_constants.write(
                    vpt2_dct['cubic_fc'], locs)
                geo_save_fs[-1].file.quartic_force_constants.write(
                    vpt2_dct['quartic_fc'], locs)

        else:
            ioprinter.existing_path('VPT2 information', geo_save_path)


def run_prop(zma, geo, spc_info, thy_info,
             geo_run_fs, geo_save_fs, locs,
             script_str, overwrite,
             retryfail=True, **kwargs):
    """ Determine the properties in the given location
    """

    # Set input geom
    geo_run_path = geo_run_fs[-1].path(locs)
    geo_save_path = geo_save_fs[-1].path(locs)
    if geo is not None:
        job_geo = geo
    else:
        job_geo = automol.zmat.geometry(zma)

    if _json_database(geo_save_path):
        dmom_exists = geo_save_fs[-1].json.dipole_moment.exists(locs)
        polar_exists = geo_save_fs[-1].json.polarizability.exists(locs)
    else:
        dmom_exists = geo_save_fs[-1].file.dipole_moment.exists(locs)
        polar_exists = geo_save_fs[-1].file.polarizability.exists(locs)
    if not dmom_exists or not polar_exists:
        ioprinter.info_message(
            'Either no dipole moment or polarizability found in'
            'in save filesys. Running properties...')
        _run = True
    elif overwrite:
        ioprinter.info_message(
            'User specified to overwrite property with new run...')
        _run = True
    else:
        _run = False

    if _run:

        run_fs = autofile.fs.run(geo_run_path)

        success, ret = es_runner.execute_job(
            job=elstruct.Job.MOLPROP,
            script_str=script_str,
            run_fs=run_fs,
            geo=job_geo,
            spc_info=spc_info,
            thy_info=thy_info,
            overwrite=overwrite,
            retryfail=retryfail,
            **kwargs,
        )

        if success:
            inf_obj, _, out_str = ret

            ioprinter.info_message(" - Reading dipole moment from output...")
            dmom = elstruct.reader.dipole_moment(inf_obj.prog, out_str)
            ioprinter.info_message(" - Reading polarizability from output...")
            polar = elstruct.reader.polarizability(inf_obj.prog, out_str)

            ioprinter.debug_message('dip mom', dmom)
            ioprinter.debug_message('polar', polar)
            ioprinter.info_message(
                " - Saving dipole moment and polarizability...")
            if _json_database(geo_save_path):
                # geo_save_fs[-1].json.property_info.write(inf_obj, locs)
                # geo_save_fs[-1].json.property_input.write(
                #     inp_str, locs)
                geo_save_fs[-1].json.dipole_moment.write(dmom, locs)
                geo_save_fs[-1].json.polarizability.write(polar, locs)
            else:
                # geo_save_fs[-1].file.property_info.write(inf_obj, locs)
                # geo_save_fs[-1].file.property_input.write(
                #     inp_str, locs)
                geo_save_fs[-1].file.dipole_moment.write(dmom, locs)
                geo_save_fs[-1].file.polarizability.write(polar, locs)
            ioprinter.save_geo(geo_save_path)

    else:
        ioprinter.existing_path(
            'Dipole moment and polarizability',
            geo_save_path)


def _hess_freqs(geo, geo_save_fs, run_path, save_path, locs, overwrite):
    """ Calculate harmonic frequencies using Hessian
    """
    if _json_database(save_path):
        exists = geo_save_fs[-1].json.harmonic_frequencies.exists(locs)
    else:
        exists = geo_save_fs[-1].file.harmonic_frequencies.exists(locs)
    if not exists:
        ioprinter.info_message(
                'No harmonic frequencies found in save filesys...')
        _run = True
    elif overwrite:
        ioprinter.info_message(
                'User specified to overwrite frequencies with new run...')
        _run = True
    else:
        _run = False

    if _run:

        # Read the Hessian from the filesystem
        if _json_database(save_path):
            hess = geo_save_fs[-1].json.hessian.read(locs)
        else:
            hess = geo_save_fs[-1].file.hessian.read(locs)

        # Calculate and save the harmonic frequencies
        ioprinter.info_message(
                " - Calculating harmonic frequencies from Hessian...")
        script_str = autorun.SCRIPT_DCT['projrot']
        rt_freqs, _, rt_imags, _ = autorun.projrot.frequencies(
            script_str, run_path, [geo], [[]], [hess])
        freqs = sorted(rt_imags + rt_freqs)
        ioprinter.frequencies(freqs)
        ioprinter.geometry(geo)
        if _json_database(save_path):
            geo_save_fs[-1].json.harmonic_frequencies.write(freqs, locs)
        else:
            geo_save_fs[-1].file.harmonic_frequencies.write(freqs, locs)
        ioprinter.save_frequencies(save_path)

    else:
        ioprinter.existing_path('Harmonic frequencies', save_path)
        freqs = geo_save_fs[-1].file.harmonic_frequencies.read(locs)
        ioprinter.frequencies(freqs)


def _hess_grad(prog, out_str, geo_save_fs,
               save_path, locs, overwrite):
    """ Grab and save the gradient from a Hessian job if possible.
    """

    if _json_database(save_path):
        exists = geo_save_fs[-1].json.gradient.exists(locs)
    else:
        exists = geo_save_fs[-1].file.gradient.exists(locs)
    if not exists:
        ioprinter.info_message('No gradient found in save filesys...')
        _read = True
    elif overwrite:
        ioprinter.info_message(
            'User specified to overwrite gradient with new run...')
        _read = True
    else:
        _read = False

    if _read:

        # Read the Gradient from the electronic structure output
        ioprinter.info_message(
            " - Attempting to read gradient from Hessian from output...")
        grad = elstruct.reader.gradient(prog, out_str)

        if grad is not None:

            # Calculate and save the harmonic frequencies
            if _json_database(save_path):
                geo_save_fs[-1].json.gradient.write(grad, locs)
            else:
                geo_save_fs[-1].file.gradient.write(grad, locs)
            ioprinter.save_gradient(save_path)

        else:

            ioprinter.info_message(
                'No gradient found in Hessian job output to save.')

    else:
        ioprinter.existing_path('Gradient', save_path)


def _json_database(save_path):
    """Is this save path using a json style database (or directory style)
    """
    it_is = False
    for inst in _JSON_SAVE:
        if inst in save_path:
            it_is = True
    return it_is<|MERGE_RESOLUTION|>--- conflicted
+++ resolved
@@ -19,7 +19,7 @@
 
 
 def run_energy(zma, geo, spc_info, thy_info,
-               geo_run_fs, geo_save_fs, locs,
+               geo_save_fs, geo_run_path, geo_save_path, locs,
                script_str, overwrite,
                retryfail=True, highspin=False, **kwargs):
     """ Assesses if an electronic energy exists in the CONFS/SP/THY layer
@@ -29,30 +29,12 @@
         and then parsed within the run filesys, then that the energy and
         job input is written into the save filesys.
 
-<<<<<<< HEAD
-        :param zma: Z-Matrix for molecular structure to perform calculation
-        :type zma: automol.zmat object
-        :param geo: goemetry for molecular structure to perform calculation
-        :type geo: automol.geom object
-        :param spc_info:
-        :type spc_info:
-        :param thy_info:
-        :type thy_info:
-        :geo_run_fs: filesystem object for layer where structure is in RUN
-        :geo_run_fs: autofile.fs object
-        :geo_save_fs: filesystem object for layer where structure is in SAVE
-        :geo_save_fs: autofile.fs object
-        :param script_str: shell script for executing electronic structure job
-        :type script_str: str
-        :param overwrite:
-=======
         :param zma: Z-Matrix for species/TS conformer
         :type zma: automol Z-Matrix data structure
->>>>>>> 545fe4b7
-    """
-
-    geo_run_path = geo_run_fs[-1].path(locs)
-    geo_save_path = geo_save_fs[-1].path(locs)
+    """
+
+    # geo_save_fs and locs unneeded for this
+    _, _ = geo_save_fs, locs
 
     # Prepare unique filesystem since many energies may be under same directory
     if not highspin:
@@ -129,14 +111,11 @@
 
 
 def run_gradient(zma, geo, spc_info, thy_info,
-                 geo_run_fs, geo_save_fs, locs,
+                 geo_save_fs, geo_run_path, geo_save_path, locs,
                  script_str, overwrite,
                  retryfail=True, **kwargs):
     """ Determine the gradient for the geometry in the given location
     """
-
-    geo_run_path = geo_run_fs[-1].path(locs)
-    geo_save_path = geo_save_fs[-1].path(locs)
 
     # Set input geom
     if geo is not None:
@@ -209,16 +188,18 @@
 
 
 def run_hessian(zma, geo, spc_info, thy_info,
-                geo_run_fs, geo_save_fs, locs,
+                geo_save_fs, geo_run_path, geo_save_path, locs,
                 script_str, overwrite,
                 retryfail=True, **kwargs):
     """ Determine the hessian for the geometry in the given location
     """
 
     # Set the run filesystem information
-    geo_run_path = geo_run_fs[-1].path(locs)
-    geo_save_path = geo_save_fs[-1].path(locs)
     run_fs = autofile.fs.run(geo_run_path)
+
+    # if prog == 'molpro2015':
+    #     geo = hess_geometry(out_str)
+    #     scn_save_fs[-1].file.geometry.write(geo, locs)
 
     # Set input geom
     # Warning using internal coordinates leads to inconsistencies with Gaussian
@@ -297,15 +278,13 @@
 
 
 def run_vpt2(zma, geo, spc_info, thy_info,
-             geo_run_fs, geo_save_fs, locs,
+             geo_save_fs, geo_run_path, geo_save_path, locs,
              script_str, overwrite,
              retryfail=True, **kwargs):
     """ Perform vpt2 analysis for the geometry in the given location
     """
 
     # Set the run filesystem information
-    geo_run_path = geo_run_fs[-1].path(locs)
-    geo_save_path = geo_save_fs[-1].path(locs)
     run_fs = autofile.fs.run(geo_run_path)
 
     # Assess if symmetry needs to be broken for the calculation
@@ -392,15 +371,13 @@
 
 
 def run_prop(zma, geo, spc_info, thy_info,
-             geo_run_fs, geo_save_fs, locs,
+             geo_save_fs, geo_run_path, geo_save_path, locs,
              script_str, overwrite,
              retryfail=True, **kwargs):
     """ Determine the properties in the given location
     """
 
     # Set input geom
-    geo_run_path = geo_run_fs[-1].path(locs)
-    geo_save_path = geo_save_fs[-1].path(locs)
     if geo is not None:
         job_geo = geo
     else:
