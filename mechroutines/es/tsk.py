""" eletronic structure routines modules
"""

import sys
import importlib
import autofile
import automol
import elstruct
from phydat import phycon
from mechanalyzer.inf import thy as tinfo
from mechanalyzer.inf import rxn as rinfo
from mechanalyzer.inf import spc as sinfo
from mechlib import filesys
from mechlib.filesys import build_fs
from mechlib.filesys import root_locs
from mechlib.amech_io import printer as ioprinter
from mechroutines.es._ts import findts
from mechroutines.es._routines import conformer
from mechroutines.es._routines import hr
from mechroutines.es._routines import tau
# from mechroutines.es._routines import rpath
from mechroutines.es.runner import scan
from mechroutines.es.runner import qchem_params


# Dictionary of Electronic Structure Calculators
SP_MODULE = importlib.import_module('mechroutines.es._routines.sp')
ES_TSKS = {
    'energy': SP_MODULE.run_energy,
    'grad': SP_MODULE.run_gradient,
    'hess': SP_MODULE.run_hessian,
    'vpt2': SP_MODULE.run_vpt2,
    'prop': SP_MODULE.run_prop
}


def run_tsk(tsk, spc_dct, spc_name,
            thy_dct, es_keyword_dct,
            run_prefix, save_prefix):
    """ Execute the specified electronic structure task.

        :param tsk: name of electronic structure task
        :type tsk: str
        :param spc_dct:
        :type spc_dct:
        :param spc_name: name of species
        :type spc_name: str
        :param thy_dct:
        :type thy_dct:
        :param es_keyword_dct: keyword-value pairs for electronic structure task
        :type es_keyword_dct: dict[str:str]
        :param run_prefix: root-path to the run-filesystem
        :type run_prefix: str
        :param save_prefix: root-path to the save-filesystem
        :type save_prefix: str
    """

    ioprinter.task_header(tsk, spc_name)
    ioprinter.keyword_list(es_keyword_dct, thy_dct)

    skip = skip_task(tsk, spc_dct, spc_name,
                     thy_dct, es_keyword_dct, save_prefix)
    if not skip:
        ioprinter.debug_message('- Proceeding with requested task...')

        # Get stuff from task
        job = tsk.split('_', 1)[1]

        # Run the task if an initial geom exists
        if 'init' in tsk:
            _ = geom_init(
                spc_dct, spc_name, thy_dct, es_keyword_dct,
                run_prefix, save_prefix)
        elif 'conf' in tsk:
            conformer_tsk(
                job, spc_dct, spc_name, thy_dct, es_keyword_dct,
                run_prefix, save_prefix)
        elif 'tau' in tsk:
            tau_tsk(
                job, spc_dct, spc_name, thy_dct, es_keyword_dct,
                run_prefix, save_prefix)
        elif 'hr' in tsk:
            hr_tsk(
                job, spc_dct, spc_name, thy_dct, es_keyword_dct,
                run_prefix, save_prefix)
        elif 'rpath' in tsk:
            rpath_tsk(
                job, spc_dct, spc_name, thy_dct, es_keyword_dct,
                run_prefix, save_prefix)
        elif 'find' in tsk:
            findts(
                spc_dct, spc_name, thy_dct, es_keyword_dct,
                run_prefix, save_prefix)


# FUNCTIONS FOR SAMPLING AND SCANS #
def geom_init(spc_dct, spc_name, thy_dct, es_keyword_dct,
              run_prefix, save_prefix):
    """ Execute the task for a species used to seed the
        filesystem with a reliable initial conformer.

        :param spc_dct:
        :type spc_dct:
        :param spc_name: name of species
        :type spc_name: str
        :param thy_dct:
        :type thy_dct:
        :param es_keyword_dct: keyword-value pairs for electronic structure task
        :type es_keyword_dct: dict[str:str]
        :param run_prefix: root-path to the run-filesystem
        :type run_prefix: str
        :param save_prefix: root-path to the save-filesystem
        :type save_prefix: str
    """

    spc_dct_i = spc_dct[spc_name]
    spc_info = sinfo.from_dct(spc_dct_i)

    # Get the theory info
    method_dct = thy_dct.get(es_keyword_dct['runlvl'])
    ini_method_dct = thy_dct.get(es_keyword_dct['inplvl'])
    thy_info = tinfo.from_dct(method_dct)
    ini_thy_info = tinfo.from_dct(ini_method_dct)
    mod_thy_info = tinfo.modify_orb_label(thy_info, spc_info)
    mod_ini_thy_info = tinfo.modify_orb_label(
        ini_thy_info, spc_info)

    # Set the filesystem objects
    _, ini_cnf_save_fs = build_fs(
        run_prefix, save_prefix, 'CONFORMER',
        spc_locs=spc_info, thy_locs=mod_ini_thy_info[1:])
    cnf_run_fs, cnf_save_fs = build_fs(
        run_prefix, save_prefix, 'CONFORMER',
        spc_locs=spc_info, thy_locs=mod_thy_info[1:])

    # Get a reference geometry if one not found
    success = conformer.initial_conformer(
        spc_dct_i, spc_info, ini_method_dct, method_dct,
        ini_cnf_save_fs, cnf_run_fs, cnf_save_fs,
        es_keyword_dct)

    return success


def conformer_tsk(job, spc_dct, spc_name,
                  thy_dct, es_keyword_dct,
                  run_prefix, save_prefix):
    """ Prepares and executes all electronic structure tasks that
        generate information for species and transition state conformers.
        This includes sampling and optimization procedures to generate
        conformer structures, as well as __ calculations using some
        saved conformer as input.

        :param job(subtask): calculatiion(s) to perform for conformer
        :type job: str
        :param spc_dct:
        :type spc_dct:
        :param spc_name: name of species
        :type spc_name: str
        :param thy_dct:
        :type thy_dct:
        :param es_keyword_dct: keyword-value pairs for electronic structure task
        :type es_keyword_dct: dict[str:str]
        :param run_prefix: root-path to the run-filesystem
        :type run_prefix: str
        :param save_prefix: root-path to the save-filesystem
        :type save_prefix: str
    """

    saddle = bool('ts_' in spc_name)

    spc_dct_i = spc_dct[spc_name]

    # Set the spc_info
    if not saddle:
        spc_info = sinfo.from_dct(spc_dct_i)
    else:
        spc_info = rinfo.ts_info(spc_dct_i['rxn_info'])
    zrxn = spc_dct_i.get('zrxn', None)

    overwrite = es_keyword_dct['overwrite']
    retryfail = es_keyword_dct['retryfail']

    # Modify the theory
    method_dct = thy_dct.get(es_keyword_dct['runlvl'])
    ini_method_dct = thy_dct.get(es_keyword_dct['inplvl'])
    thy_info = tinfo.from_dct(method_dct)
    ini_thy_info = tinfo.from_dct(ini_method_dct)
    mod_thy_info = tinfo.modify_orb_label(thy_info, spc_info)
    mod_ini_thy_info = tinfo.modify_orb_label(
        ini_thy_info, spc_info)

    # New filesystem objects
    _root = root_locs(spc_dct_i, saddle=saddle, name=spc_name)
    ini_cnf_run_fs, ini_cnf_save_fs = build_fs(
        run_prefix, save_prefix, 'CONFORMER',
        thy_locs=mod_ini_thy_info[1:],
        **_root)
    cnf_run_fs, cnf_save_fs = build_fs(
        run_prefix, save_prefix, 'CONFORMER',
        thy_locs=mod_thy_info[1:],
        **_root)

    if job == 'samp':

        # Build the ini zma filesys
        ini_loc_info = filesys.mincnf.min_energy_conformer_locators(
            ini_cnf_save_fs, mod_ini_thy_info)
        ini_locs, ini_min_cnf_path = ini_loc_info

        ini_zma_save_fs = autofile.fs.zmatrix(ini_min_cnf_path)

        # Set up the run scripts
        script_str, kwargs = qchem_params(
            method_dct, elstruct.Job.OPTIMIZATION)

        # Set variables if it is a saddle
        two_stage = saddle
        mc_nsamp = spc_dct_i['mc_nsamp']
        resave = es_keyword_dct['resave']

        # Read the geometry and zma from the ini file system
        geo = ini_cnf_save_fs[-1].file.geometry.read(ini_locs)
        zma = ini_zma_save_fs[-1].file.zmatrix.read([0])

        # Read the torsions from the ini file sys
        if ini_zma_save_fs[-1].file.torsions.exists([0]):
            tors_dct = ini_zma_save_fs[-1].file.torsions.read([0])
            rotors = automol.rotor.from_data(zma, tors_dct)
            tors_names = automol.rotor.names(rotors, flat=True)
        else:
            tors_names = ()

        geo_path = ini_cnf_save_fs[-1].path(ini_locs)
        ioprinter.initial_geom_path('Sampling started', geo_path)

        # Check runsystem for equal ring CONF make conf_fs
        # Else make new ring conf directory
        rid = conformer.rng_loc_for_geo(geo, cnf_save_fs)

        if rid is None:
            conformer.single_conformer(
                zma, spc_info, mod_thy_info,
                cnf_run_fs, cnf_save_fs,
                script_str, overwrite,
                retryfail=retryfail, zrxn=zrxn,
                **kwargs)

            rid = conformer.rng_loc_for_geo(
                geo, cnf_run_fs, cnf_save_fs)

        # Run the sampling
        conformer.conformer_sampling(
            zma, spc_info, mod_thy_info,
            cnf_run_fs, cnf_save_fs, rid,
            script_str, overwrite,
            nsamp_par=mc_nsamp,
            tors_names=tors_names, zrxn=zrxn,
            two_stage=two_stage, retryfail=retryfail, resave=resave,
            **kwargs)

    elif job == 'pucker':

        # Build the ini zma filesys
        ini_loc_info = filesys.mincnf.min_energy_conformer_locators(
            ini_cnf_save_fs, mod_ini_thy_info)
        ini_min_locs, ini_min_cnf_path = ini_loc_info
        ini_zma_save_fs = autofile.fs.zmatrix(ini_min_cnf_path)

        # Set up the run scripts
        script_str, kwargs = qchem_params(
            method_dct, elstruct.Job.OPTIMIZATION)

        # Set variables if it is a saddle
        two_stage = saddle
        mc_nsamp = spc_dct_i['mc_nsamp']

        # Read the geometry and zma from the ini file system
        geo = ini_cnf_save_fs[-1].file.geometry.read(ini_min_locs)
        zma = ini_zma_save_fs[-1].file.zmatrix.read([0])

        # Read the torsions from the ini file sys
        if ini_zma_save_fs[-1].file.ring_torsions.exists([0]):
            ring_tors_dct = ini_zma_save_fs[-1].file.ring_torsions.read([0])
        else:
            ring_tors_dct = {}

        geo_path = ini_cnf_save_fs[-1].path(ini_min_locs)
        ioprinter.initial_geom_path('Sampling started', geo_path)

        # Run the sampling
        conformer.ring_conformer_sampling(
            zma, spc_info, mod_thy_info,
            cnf_run_fs, cnf_save_fs,
            script_str, overwrite,
            nsamp_par=mc_nsamp,
            ring_tors_dct=ring_tors_dct, zrxn=zrxn,
            two_stage=two_stage, retryfail=retryfail,
            **kwargs)

    elif job == 'opt':

        cnf_range = es_keyword_dct['cnf_range']
        ioprinter.debug_message('range', cnf_range)

        # Set up the run scripts
        script_str, kwargs = qchem_params(
            method_dct, elstruct.Job.OPTIMIZATION)

        ini_loc_info = filesys.mincnf.min_energy_conformer_locators(
            ini_cnf_save_fs, mod_ini_thy_info)
        ini_min_locs, ini_min_cnf_path = ini_loc_info

        rng_cnf_locs_lst, _ = filesys.mincnf.conformer_locators(
            cnf_save_fs, mod_thy_info, cnf_range='all')

        ini_rng_cnf_locs_lst, _ = filesys.mincnf.conformer_locators(
            ini_cnf_save_fs, mod_ini_thy_info, cnf_range=cnf_range)

        # Truncate the list of the ini confs
        uni_rng_locs_lst, uni_cnf_locs_lst = conformer.unique_fs_ring_confs(
            cnf_save_fs, rng_cnf_locs_lst,
            ini_cnf_save_fs, ini_rng_cnf_locs_lst)
        ioprinter.debug_message(
            'uni lst that has no similar ring', uni_rng_locs_lst)
        ioprinter.debug_message(
            'uni lst that has similar ring', uni_cnf_locs_lst)

        for locs in uni_rng_locs_lst:
            rid, cid = locs
            # Obtain the zma from ini loc
            ini_cnf_save_path = ini_cnf_save_fs[-1].path(locs)
            ini_zma_save_fs = autofile.fs.zmatrix(ini_cnf_save_path)
            zma = ini_zma_save_fs[-1].file.zmatrix.read((0,))

            # Make the ring filesystem
            conformer.single_conformer(
                zma, spc_info, mod_thy_info,
                cnf_run_fs, cnf_save_fs,
                script_str, overwrite,
                retryfail=retryfail, zrxn=zrxn,
                use_locs=locs,
                **kwargs)

        for locs in uni_cnf_locs_lst:
            ini_locs, rid = locs
            # Obtain the zma from ini loc
            ini_cnf_save_path = ini_cnf_save_fs[-1].path(ini_locs)
            ini_zma_save_fs = autofile.fs.zmatrix(ini_cnf_save_path)
            zma = ini_zma_save_fs[-1].file.zmatrix.read((0,))
            # obtain conformer filesys associated with ring at the runlevel
            cid = autofile.schema.generate_new_conformer_id()
            conformer.single_conformer(
                zma, spc_info, mod_thy_info,
                cnf_run_fs, cnf_save_fs,
                script_str, overwrite,
                retryfail=retryfail, zrxn=zrxn,
                use_locs=(rid, cid),
                **kwargs)

        rng_cnf_locs_lst, _ = filesys.mincnf.conformer_locators(
            cnf_save_fs, mod_thy_info, cnf_range=cnf_range)
        for locs in rng_cnf_locs_lst:
            geo = cnf_save_fs[-1].file.geometry.read(locs)
            ioprinter.geometry(geo)

    elif job in ('energy', 'grad', 'hess', 'vpt2', 'prop'):

        cnf_range = es_keyword_dct['cnf_range']

        ini_rng_cnf_locs_lst, _ = filesys.mincnf.conformer_locators(
            ini_cnf_save_fs, mod_ini_thy_info, cnf_range=cnf_range)

        # Check if locs exist, kill if it doesn't
        if not ini_rng_cnf_locs_lst:
            ioprinter.error_message(
                'No min-energy conformer found for level:')
            sys.exit()

        # Set up the run scripts
        script_str, kwargs = qchem_params(
            method_dct)

        # Run the job over all the conformers requested by the user
        for ini_locs in ini_rng_cnf_locs_lst:
            ioprinter.running('task for conformer: ', ini_locs, newline=2)
            ini_cnf_run_fs[-1].create(ini_locs)
            geo_run_path = ini_cnf_run_fs[-1].path(ini_locs)
            geo_save_path = ini_cnf_save_fs[-1].path(ini_locs)
            ini_zma_save_fs = autofile.fs.zmatrix(geo_save_path)
            ioprinter.debug_message('reading geometry from ', geo_save_path)
            geo = ini_cnf_save_fs[-1].file.geometry.read(ini_locs)
            zma = ini_zma_save_fs[-1].file.zmatrix.read((0,))
            ES_TSKS[job](
                zma, geo, spc_info, mod_thy_info,
                ini_cnf_save_fs, geo_run_path, geo_save_path, ini_locs,
                script_str, overwrite,
                retryfail=retryfail, **kwargs)


def tau_tsk(job, spc_dct, spc_name,
            thy_dct, es_keyword_dct,
            run_prefix, save_prefix):
    """ Energies, gradients, and hessians,
        for set of arbitrarily sampled torsional coordinates
        with all other coordinates optimized
    """
    spc_dct_i = spc_dct[spc_name]

    # Set the spc_info
    spc_info = sinfo.from_dct(spc_dct_i)

    # Get es options
    overwrite = es_keyword_dct['overwrite']
    retryfail = es_keyword_dct['retryfail']
    # scan_increment = spc_dct_i['hind_inc']
    nsamp_par = spc_dct_i['tau_nsamp']

    # Modify the theory
    method_dct = thy_dct.get(es_keyword_dct['runlvl'])
    ini_method_dct = thy_dct.get(es_keyword_dct['inplvl'])
    thy_info = tinfo.from_dct(method_dct)
    ini_thy_info = tinfo.from_dct(ini_method_dct)
    mod_thy_info = tinfo.modify_orb_label(thy_info, spc_info)
    mod_ini_thy_info = tinfo.modify_orb_label(ini_thy_info, spc_info)

    # Script
    script_str, kwargs = qchem_params(
        method_dct, elstruct.Job.OPTIMIZATION)

    # Set the filesystem objects for thy info
    _, ini_cnf_save_fs = build_fs(
        run_prefix, save_prefix, 'CONFORMER',
        spc_locs=spc_info, thy_locs=mod_ini_thy_info[1:])
    ini_loc_info = filesys.mincnf.min_energy_conformer_locators(
        ini_cnf_save_fs, mod_ini_thy_info)
    ini_min_cnf_locs, ini_min_cnf_path = ini_loc_info

    ini_zma_save_fs = autofile.fs.zmatrix(ini_min_cnf_path)
    geo = ini_cnf_save_fs[-1].file.geometry.read(ini_min_cnf_locs)
    zma = ini_zma_save_fs[-1].file.zmatrix.read((0,))
    ini_sp_save_fs = autofile.fs.single_point(ini_min_cnf_path)
    if ini_sp_save_fs[-1].file.energy.exists(mod_ini_thy_info[1:4]):
        ref_ene = ini_sp_save_fs[-1].file.energy.read(mod_ini_thy_info[1:4])
    else:
        ref_ene = ini_cnf_save_fs[-1].file.energy.read(ini_min_cnf_locs)

    # Get the tors names
    ini_zma_save_fs = autofile.fs.zmatrix(ini_min_cnf_path)
    if ini_zma_save_fs[-1].file.torsions.exists([0]):
        tors_dct = ini_zma_save_fs[-1].file.torsions.read([0])
        torsions = automol.rotor.from_data(zma, tors_dct)
    else:
        torsions = ()

    saddle = bool('ts_' in spc_name)

    # Run the task if any torsions exist
    if torsions and not saddle:

        # Set up tau filesystem objects
        tau_run_fs, tau_save_fs = build_fs(
            run_prefix, save_prefix, 'TAU',
            spc_locs=spc_info, thy_locs=mod_thy_info[1:])
        # db_style = 'jsondb'
        db_style = 'directory'
        if db_style == 'jsondb':
            tau_save_fs[-1].root.create()
            tau_save_fs[-1].json_create()
            for locs in tau_save_fs[-1].existing():
                if tau_save_fs[-1].file.geometry.exists(locs):
                    geol = tau_save_fs[-1].file.geometry.read(locs)
                    tau_save_fs[-1].json.geometry.write(geol, locs)
                if tau_save_fs[-1].file.energy.exists(locs):
                    enel = tau_save_fs[-1].file.energy.read(locs)
                    tau_save_fs[-1].json.energy.write(enel, locs)
                if tau_save_fs[-1].file.geometry_info.exists(locs):
                    geo_infl = tau_save_fs[-1].file.geometry_info.read(locs)
                    tau_save_fs[-1].json.geometry_info.write(geo_infl, locs)
                if tau_save_fs[-1].file.geometry_input.exists(locs):
                    inp_strl = tau_save_fs[-1].file.geometry_input.read(locs)
                    tau_save_fs[-1].json.geometry_input.write(inp_strl, locs)
                if tau_save_fs[-1].file.gradient_input.exists(locs):
                    inp_strl = tau_save_fs[-1].file.gradient_input.read(locs)
                    tau_save_fs[-1].json.gradient_input.write(inp_strl, locs)
                if tau_save_fs[-1].file.hessian_input.exists(locs):
                    inp_strl = tau_save_fs[-1].file.hessian_input.read(locs)
                    tau_save_fs[-1].json.hessian_input.write(inp_strl, locs)
                if tau_save_fs[-1].file.gradient_info.exists(locs):
                    inf_objl = tau_save_fs[-1].file.gradient_info.read(locs)
                    tau_save_fs[-1].json.gradient_info.write(inf_objl, locs)
                if tau_save_fs[-1].file.hessian_info.exists(locs):
                    inf_objl = tau_save_fs[-1].file.hessian_info.read(locs)
                    tau_save_fs[-1].json.hessian_info.write(inf_objl, locs)
                if tau_save_fs[-1].file.gradient.exists(locs):
                    gradl = tau_save_fs[-1].file.gradient.read(locs)
                    tau_save_fs[-1].json.gradient.write(gradl, locs)
                if tau_save_fs[-1].file.hessian.exists(locs):
                    hessl = tau_save_fs[-1].file.hessian.read(locs)
                    tau_save_fs[-1].json.energy.hessian(hessl, locs)
                if tau_save_fs[-1].file.zmatrix.exists(locs):
                    zmatl = tau_save_fs[-1].file.zmatrix.read(locs)
                    tau_save_fs[-1].json.zmatrix.write(zmatl, locs)
                if tau_save_fs[-1].file.harmonic_frequencies.exists(locs):
                    hfreql = tau_save_fs[-1].file.harmonic_frequencies.read(
                        locs)
                    tau_save_fs[-1].json.harmonic_frequencies.write(
                        hfreql, locs)
                save_path = tau_save_fs[-1].path(locs)
                sp_save_fs = autofile.fs.single_point(save_path)
                sp_save_locs = sp_save_fs[-1].existing()
                save_path = tau_save_fs[-1].root.path()
                jsp_save_fs = autofile.fs.single_point(
                    save_path, json_layer=locs)
                for sp_locs in sp_save_locs:
                    if sp_save_fs[-1].file.energy.exists(sp_locs):
                        enel = sp_save_fs[-1].file.energy.read(sp_locs)
                        jsp_save_fs[-1].json.energy.write(enel, sp_locs)
                    if sp_save_fs[-1].file.input.exists(sp_locs):
                        inp_strl = sp_save_fs[-1].file.input.read(sp_locs)
                        jsp_save_fs[-1].json.input.write(inp_strl, sp_locs)
                    if sp_save_fs[-1].file.info.exists(sp_locs):
                        inf_objl = sp_save_fs[-1].file.info.read(sp_locs)
                        jsp_save_fs[-1].json.info.write(inf_objl, sp_locs)

        if job == 'samp':

            # Set up the script
            script_str, kwargs = qchem_params(
                method_dct, elstruct.Job.OPTIMIZATION)

            tors_names = automol.rotor.names(torsions, flat=True)
            # Run sampling
            tau.tau_sampling(
                zma, ref_ene,
                spc_info, tors_names, nsamp_par,
                mod_ini_thy_info,
                tau_run_fs, tau_save_fs,
                script_str, overwrite,
                saddle=saddle, **kwargs)

        elif job in ('energy', 'grad'):

            # Set up the run scripts
            script_str, kwargs = qchem_params(
                method_dct)

            # Run the job over all the conformers requested by the user
            for locs in tau_save_fs[-1].existing():
                geo_run_path = tau_run_fs[-1].path(locs)
                if db_style == 'jsondb':
                    geo_save_path = tau_save_fs[-1].root.path()
                    geo = tau_save_fs[-1].json.geometry.read(locs)
                elif db_style == 'directory':
                    geo_save_path = tau_save_fs[-1].path(locs)
                    geo = tau_save_fs[-1].file.geometry.read(locs)
                tau_run_fs[-1].create(locs)
                zma = None
                ES_TSKS[job](
                    zma, geo, spc_info, mod_thy_info,
                    tau_save_fs, geo_run_path, geo_save_path, locs,
                    script_str, overwrite,
                    retryfail=retryfail, **kwargs)
                ioprinter.obj('vspace')

        elif job == 'hess':

            # Add the hessian max
            hessmax = es_keyword_dct['hessmax']

            # Set up the run scripts
            script_str, kwargs = qchem_params(
                method_dct)

            # Run the job over all the conformers requested by the user
            hess_cnt = 0
            for locs in tau_save_fs.existing():
                ioprinter.info_message(
                    'HESS Number {}'.format(hess_cnt+1), newline=1)
                geo_run_path = tau_run_fs[-1].path(locs)
                if db_style == 'directory':
                    geo_save_path = tau_save_fs[-1].path(locs)
                    if tau_save_fs[-1].file.hessian.exists(locs):
                        ioprinter.existing_path('Hessian', geo_save_path)
                        hess_cnt += 1
                        continue
                    geo = tau_save_fs[-1].file.geometry.read(locs)
                elif db_style == 'jsondb':
                    geo_save_path = tau_save_fs[-1].root.path()
                    if tau_save_fs[-1].json.hessian.exists(locs):
                        ioprinter.existing_path('Hessian', geo_save_path)
                        hess_cnt += 1
                        continue
                    geo = tau_save_fs[-1].json.geometry.read(locs)
                zma = None
                tau_run_fs[-1].create(locs)
                ES_TSKS[job](
                    zma, geo, spc_info, mod_thy_info,
                    tau_save_fs, geo_run_path, geo_save_path, locs,
                    script_str, overwrite,
                    retryfail=retryfail, **kwargs)
                hess_cnt += 1
                if hess_cnt == hessmax:
                    break

    else:
        ioprinter.info_message('No torsional modes in the species')


def hr_tsk(job, spc_dct, spc_name,
           thy_dct, es_keyword_dct,
           run_prefix, save_prefix):
    """ Prepares and executes all electronic structure tasks that
        generate information for points along hindered-rotor coordinate
        scans which are launched from some conformer in the save filesystem.

        For species and transition state conformers.

        This includes scanning procedures to generate geometries
        (relaxed) or energies (rigid) points along
        conformer structures, as well as __ calculations using some
        saved conformer as input.
    """

    spc_dct_i = spc_dct[spc_name]
    saddle = bool('ts_' in spc_name)
    # Set the spc_info
    if not saddle:
        spc_info = sinfo.from_dct(spc_dct_i)
    else:
        spc_info = rinfo.ts_info(spc_dct_i['rxn_info'])

    # Modify the theory
    method_dct = thy_dct.get(es_keyword_dct['runlvl'])
    ini_method_dct = thy_dct.get(es_keyword_dct['inplvl'])
    thy_info = tinfo.from_dct(method_dct)
    ini_thy_info = tinfo.from_dct(ini_method_dct)
    mod_thy_info = tinfo.modify_orb_label(thy_info, spc_info)
    mod_ini_thy_info = tinfo.modify_orb_label(ini_thy_info, spc_info)

    # Set the filesystem objects
    _root = root_locs(spc_dct_i, saddle=saddle, name=spc_name)
    ini_cnf_run_fs, ini_cnf_save_fs = build_fs(
        run_prefix, save_prefix, 'CONFORMER',
        thy_locs=mod_ini_thy_info[1:],
        **_root)

    ini_loc_info = filesys.mincnf.min_energy_conformer_locators(
        ini_cnf_save_fs, mod_ini_thy_info)
    ini_min_locs, ini_cnf_save_path = ini_loc_info

    # Create run fs if that directory has been deleted to run the jobs
    ini_cnf_run_fs[-1].create(ini_min_locs)
    ini_cnf_run_path = ini_cnf_run_fs[-1].path(ini_min_locs)

    # Get options from the dct or es options lst
    overwrite = es_keyword_dct['overwrite']
    retryfail = es_keyword_dct['retryfail']
    tors_model = es_keyword_dct['tors_model']

    # Read zma, geo, and torsions
    ini_zma_save_fs = autofile.fs.zmatrix(ini_cnf_save_path)
    geo = ini_cnf_save_fs[-1].file.geometry.read(ini_min_locs)
    zma = ini_zma_save_fs[-1].file.zmatrix.read((0,))
    if ini_zma_save_fs[-1].file.torsions.exists([0]):
        tors_dct = ini_zma_save_fs[-1].file.torsions.read([0])
        torsions = automol.rotor.from_data(zma, tors_dct,)
    else:
        torsions = ()

    # Run the task if any torsions exist
    if any(torsions):

<<<<<<< HEAD
        if 'fa' in tors_model:
            scn = 'CSCAN'
        elif 'f' in tors_model:
            if len(torsions) > 1:
                scn = 'CSCAN'
            else:
                scn = 'SCAN'
        else:
            scn = 'SCAN'
        scn = 'SCAN' if 'fa' not in tors_model else 'CSCAN'
=======
        scn = 'SCAN' if 'f' not in tors_model else 'CSCAN'
>>>>>>> 081f949c
        ini_scn_run_fs, ini_scn_save_fs = build_fs(
            ini_cnf_run_path, ini_cnf_save_path, scn,
            zma_locs=(0,))

        if job == 'scan':

            increment = spc_dct_i.get('hind_inc', 30.0*phycon.DEG2RAD)
            hr.hindered_rotor_scans(
                zma, spc_info, mod_thy_info,
                ini_scn_run_fs, ini_scn_save_fs,
                torsions, tors_model, method_dct,
                overwrite,
                saddle=saddle,
                increment=increment,
                retryfail=retryfail)

        # elif job == 'reopt':

        #     # pull stuff from dcts
        #     two_stage = saddle
        #     rxn_class = spc_dct_i['class'] if saddle else ''
        #     mc_nsamp = spc_dct_i['mc_nsamp']
        #     ethresh = es_keyword_dct['hrthresh']

        #     # Read and print the potential
        #     sp_fs = autofile.fs.single_point(ini_cnf_save_path)
        #     ref_ene = sp_fs[-1].file.energy.read(mod_ini_thy_info[1:4])
        #     tors_pots, tors_zmas, tors_paths = {}, {}, {}
        #     for tors_names, tors_grids in ___
        #     __zip(run_tors_names, run_tors_grids):
        #         constraint_dct = automol.zmat.build_constraint_dct(
        #             zma, const_names, tors_names)
        #         pot, _, _, _, zmas, paths = filesys.read.potential(
        #             tors_names, tors_grids,
        #             ini_cnf_save_path,
        #             mod_ini_thy_info, ref_ene,
        #             constraint_dct,
        #             read_zma=True)
        #         tors_pots[tors_names] = pot
        #         tors_zmas[tors_names] = zmas
        #         tors_paths[tors_names] = paths

        #     # Check for new minimum conformer
        #     new_min_zma = __.check_hr_pot(
        #         tors_pots, tors_zmas, tors_paths, emax=ethresh)

        #     if new_min_zma is not None:
        #         ioprinter.info_message(
        #             'Finding new low energy conformer...', newline=1)
        #         conformer.single_conformer(
        #             zma, spc_info, mod_thy_info,
        #             ini_cnf_run_fs, ini_cnf_save_fs,
        #             script_str, overwrite,
        #             retryfail=retryfail, rxn=rxn, **kwargs)

        elif job in ('energy', 'grad', 'hess', 'vpt2'):

            # Script (add energy script call)
            script_str, kwargs = qchem_params(
                method_dct)

            run_tors_names = automol.rotor.names(torsions, flat=True)
            for tors_names in run_tors_names:

                # Set the constraint dct and filesys for the scan
                const_names = automol.zmat.set_constraint_names(
                    zma, run_tors_names, tors_model)
                constraint_dct = automol.zmat.constraint_dct(
                    zma, const_names, tors_names)

                # get the scn_locs, maybe get a function?
                _, scn_locs = scan.scan_locs(
                    ini_scn_save_fs, tors_names, constraint_dct=constraint_dct)
                for locs in scn_locs:
                    geo_run_path = ini_scn_run_fs[-1].path(locs)
                    geo_save_path = ini_scn_save_fs[-1].path(locs)
                    geo = ini_scn_save_fs[-1].file.geometry.read(locs)
                    zma = ini_scn_save_fs[-1].file.zmatrix.read(locs)
                    ini_scn_run_fs[-1].create(locs)
                    ES_TSKS[job](
                        zma, geo, spc_info, mod_thy_info,
                        ini_scn_save_fs, geo_run_path, geo_save_path, locs,
                        script_str, overwrite,
                        retryfail=retryfail, **kwargs)
                    ioprinter.obj('vspace')
    else:
        ioprinter.info_message('No torsional modes in the species')


def rpath_tsk(job, spc_dct, spc_name,
              thy_dct, es_keyword_dct,
              run_prefix, save_prefix):
    """ run a scan over the specified torsional coordinates
    """

    # Get dct for specific species task is run for
    spc_dct_i = spc_dct[spc_name]

    # Set up coordinate name
    rxn_coord = es_keyword_dct.get('rxn_coord')
    if rxn_coord == 'auto':
        coord_name = ['Rn']  # grab from zrxn object
    else:
        coord_name = ['IRC']

    # Set the spc_info
    spc_info = sinfo.from_dct(spc_dct_i)

    # Modify the theory
    method_dct = thy_dct.get(es_keyword_dct['runlvl'])
    ini_method_dct = thy_dct.get(es_keyword_dct['inplvl'])
    thy_info = tinfo.from_dct(method_dct)
    ini_thy_info = tinfo.from_dct(ini_method_dct)
    mod_thy_info = tinfo.modify_orb_label(thy_info, spc_info)
    mod_ini_thy_info = tinfo.modify_orb_label(
        ini_thy_info, spc_info)

    # Get options from the dct or es options lst
    overwrite = es_keyword_dct['overwrite']

    # Set up the script
    script_str, kwargs = qchem_params(
        method_dct, elstruct.Job.OPTIMIZATION)

    # Set the filesystem objects
    # rxn_info = spc_dct_i['rxn_info']
    # fs_rxn_info = rinfo.sort(rxn_info)

    # New filesystem objects
    if coord_name == 'irc':
        _root = root_locs(spc_dct_i, saddle=True)
        ini_cnf_run_fs, ini_cnf_save_fs = build_fs(
            run_prefix, save_prefix, 'CONFORMER',
            thy_locs=mod_ini_thy_info[1:],
            **_root)
        ini_loc_info = filesys.mincnf.min_energy_conformer_locators(
            ini_cnf_save_fs, mod_ini_thy_info)
        ini_min_locs, ini_pfx_save_path = ini_loc_info
        ini_cnf_run_fs[-1].create(ini_min_locs)
        ini_pfx_run_path = ini_cnf_run_fs[-1].path(ini_min_locs)

    else:
        # ts_info = (ts_num,)
        ts_info = (0,)
        ini_ts_run_fs, ini_ts_save_fs = build_fs(
            run_prefix, save_prefix, 'TS',
            thy_locs=mod_ini_thy_info[1:],
            **_root)
        ini_pfx_run_path = ini_ts_run_fs.path(ts_info)
        ini_pfx_save_path = ini_ts_save_fs.path(ts_info)

    # Get options from the dct or es options lst
    overwrite = es_keyword_dct['overwrite']

    ini_scn_run_fs, ini_scn_save_fs = build_fs(
        ini_pfx_run_path, ini_pfx_save_path, 'SCAN',
        zma_locs=(0,))

    # ini_zma_save_fs = autofile.fs.zmatrix(ini_cnf_save_path)
    geo = ini_cnf_save_fs[-1].file.geometry.read(ini_min_locs)
    # zma = ini_zma_save_fs[-1].file.zmatrix.read((0,))

    # Run job
    if job == 'scan':
        pass
        # if rxn_coord == 'auto':
        #     pass
        # elif rxn_coord == 'irc':
        #     rpath.irc_scan(
        #         geo, spc_info, coord_name,
        #         mod_ini_thy_info, ini_method_dct,
        #         ini_scn_save_fs, ini_cnf_run_path,
        #         overwrite)

    elif job in ('energy', 'grad', 'hess'):

        # Script
        script_str, kwargs = qchem_params(
            method_dct)

        # Need to put in something with the IRC idxs
        for locs in ini_scn_save_fs[-1].existing():
            geo_run_path = ini_scn_run_fs[-1].path(locs)
            geo_save_path = ini_scn_save_fs[-1].path(locs)
            geo = ini_scn_save_fs[-1].file.geometry.read(locs)
            zma = None
            ini_scn_run_fs[-1].create(locs)
            ES_TSKS[job](
                zma, geo, spc_info, mod_thy_info,
                ini_scn_save_fs, geo_run_path, geo_save_path, locs,
                script_str, overwrite, **kwargs)
            ioprinter.obj('vspace')

    elif job == 'infene':
        pass
        # inf_sep_ene()


def skip_task(tsk, spc_dct, spc_name, thy_dct, es_keyword_dct, save_prefix):
    """ Determine if an electronic structure task should be skipped based on
        various parameters.

        :param spc_dct: species dictionary
        :type spc_dct: dictionary
        :param spc_name: name of species
        :type spc_name: string
        :rtype: bool
    """

    # Initialize skip to be false
    skip = False

    # Set theory info needed to find information
    ini_method_dct = thy_dct.get(es_keyword_dct['inplvl'])
    ini_thy_info = tinfo.from_dct(ini_method_dct)

    # Perform checks
    if 'ts' in spc_name:
        # Skip all tasks except find_ts
        # if rad-rad TS
        if tsk != 'find_ts':
            rxn_info = spc_dct[spc_name]['rxn_info']
            ts_mul = rinfo.value(rxn_info, 'tsmult')
            high_ts_mul = rinfo.ts_mult(rxn_info, rxn_mul='high')
            if rinfo.radrad(rxn_info) and ts_mul != high_ts_mul:
                skip = True
                ioprinter.info_message(
                    'Skipping task because {}'.format(spc_name),
                    'is a low-spin radical radical reaction')
    else:
        spc_natoms = len(automol.inchi.geometry(spc_dct[spc_name]['inchi']))
        if spc_natoms == 1:
            # Skip all tasks except init_geom and conf_energy
            # if species is an atom
            if tsk not in ('init_geom', 'conf_energy'):
                skip = True
                ioprinter.info_message(
                    'Skipping task for an atom...', newline=1)
        else:
            # Skip all tasks except ini_geom
            # if (non-TS) species is unstable (zrxn found (i.e. is not None))
            if tsk != 'init_geom':
                instab, path = filesys.read.instability_transformation(
                    spc_dct, spc_name, ini_thy_info, save_prefix)

                skip = (instab is not None)
                if skip:
                    ioprinter.info_message(
                        'Found instability files at path {}'.format(path),
                        newline=1)
                    ioprinter.info_message(
                        'Skipping task for unstable species...', newline=1)

    return skip<|MERGE_RESOLUTION|>--- conflicted
+++ resolved
@@ -670,8 +670,6 @@
 
     # Run the task if any torsions exist
     if any(torsions):
-
-<<<<<<< HEAD
         if 'fa' in tors_model:
             scn = 'CSCAN'
         elif 'f' in tors_model:
@@ -681,10 +679,6 @@
                 scn = 'SCAN'
         else:
             scn = 'SCAN'
-        scn = 'SCAN' if 'fa' not in tors_model else 'CSCAN'
-=======
-        scn = 'SCAN' if 'f' not in tors_model else 'CSCAN'
->>>>>>> 081f949c
         ini_scn_run_fs, ini_scn_save_fs = build_fs(
             ini_cnf_run_path, ini_cnf_save_path, scn,
             zma_locs=(0,))
