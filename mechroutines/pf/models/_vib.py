"""
  Handle vibrational data info
"""

import os
import numpy
import autofile
import autorun
import automol.geom
import projrot_io
from phydat import phycon
from mechlib.amech_io import printer as ioprinter
from mechlib.amech_io._path import job_path
from mechroutines.pf.models import typ
from mechroutines.pf.models import _tors as tors


def vib_analysis(spc_dct_i, pf_filesystems, spc_mod_dct_i,
                 run_prefix, zrxn=None):
    """ process to get freq
    """

    tors_strs = ['']

    rotors = tors.build_rotors(
        spc_dct_i, pf_filesystems, spc_mod_dct_i)

    if typ.nonrigid_tors(spc_mod_dct_i, rotors):
        tors_strs = tors.make_hr_strings(rotors)
        [_, hr_str, _, prot_str, _] = tors_strs

        freqs, imag, tors_zpe, pot_scalef = tors_projected_freqs_zpe(
            pf_filesystems, hr_str, prot_str, run_prefix, zrxn=zrxn)

        # Make final hindered rotor strings and get corrected tors zpe
        if typ.scale_1d(spc_mod_dct_i):
            rotors = tors.scale_rotor_pots(rotors, scale_factor=pot_scalef)
            tors_strs = tors.make_hr_strings(rotors)
            [_, hr_str, _, prot_str, _] = tors_strs
            _, _, tors_zpe, _ = tors_projected_freqs_zpe(
                pf_filesystems, hr_str, prot_str, run_prefix, zrxn=zrxn)
            # Calculate current zpe assuming no freq scaling: tors+projfreq

        zpe = tors_zpe + (sum(freqs) / 2.0) * phycon.WAVEN2EH

        # For mdhrv model no freqs needed in MESS input, zero out freqs lst
        if 'mdhrv' in spc_mod_dct_i['tors']['mod']:
            freqs = ()
    else:
        freqs, imag, zpe = read_harmonic_freqs(
            pf_filesystems, run_prefix, zrxn=zrxn)
        tors_zpe = 0.0

    freqs, zpe = scale_frequencies(freqs, tors_zpe,
                      pf_levels, scale_method='3c')

    return freqs, imag, zpe, tors_strs


def full_vib_analysis(spc_dct_i, pf_filesystems, spc_mod_dct_i,
                      run_prefix, zrxn=None):
    """ process to get freq
    """

    tors_strs = ['']
    freqs = []
    imag = []
    tors_zpe = 0.0
    scale_factor = 1.0
    tors_freqs = []
    rt_freqs1 = []

    rotors = tors.build_rotors(
        spc_dct_i, pf_filesystems, spc_mod_dct_i)

    if typ.nonrigid_tors(spc_mod_dct_i, rotors):
        tors_strs = tors.make_hr_strings(rotors)
        [_, hr_str, _, prot_str, _] = tors_strs

        freqs, imag, tors_zpe, pot_scalef = tors_projected_freqs_zpe(
            pf_filesystems, hr_str, prot_str, run_prefix, zrxn=zrxn)

        # Make final hindered rotor strings and get corrected tors zpe
        if typ.scale_1d(spc_mod_dct_i):
            rotors = tors.scale_rotor_pots(rotors, scale_factor=pot_scalef)
            tors_strs = tors.make_hr_strings(rotors)
            [_, hr_str, _, prot_str, _] = tors_strs
            freqs, imag, tors_zpe, scale_factor, tors_freqs, rt_freqs1 = tors_projected_freqs(
                pf_filesystems, hr_str, prot_str, run_prefix, zrxn=zrxn)
            # Calculate current zpe assuming no freq scaling: tors+projfreq

        zpe = tors_zpe + (sum(freqs) / 2.0) * phycon.WAVEN2EH

        # For mdhrv model no freqs needed in MESS input, zero out freqs lst
        if 'mdhrv' in spc_mod_dct_i['tors']['mod']:
            freqs = ()
    else:
        freqs, imag, zpe = read_harmonic_freqs(
            pf_filesystems, run_prefix, zrxn=zrxn)
        tors_zpe = 0.0

    return freqs, imag, tors_zpe, scale_factor, tors_freqs, rt_freqs1


def read_harmonic_freqs(pf_filesystems, run_prefix, zrxn=None):
    """ Read the harmonic frequencies for the minimum
        energy conformer
    """
    # Get the harmonic filesys information
    [cnf_fs, harm_path, min_cnf_locs, _, _] = pf_filesystems['harm']
    freqs, imag, zpe = read_locs_harmonic_freqs(
        cnf_fs, harm_path, min_cnf_locs, run_prefix, zrxn=zrxn)
    return freqs, imag, zpe


def read_locs_harmonic_freqs(
        cnf_fs, harm_path, cnf_locs, run_prefix, zrxn=None):
    """ Read the harmonic frequencies for a specific conformer
    """

    # probably should read freqs
    # Do the freqs obtain for two species for fake and pst
    if cnf_locs is not None:

        # Obtain geom and freqs from filesys
        geo = cnf_fs[-1].file.geometry.read(cnf_locs)
        hess = cnf_fs[-1].file.hessian.read(cnf_locs)
        ioprinter.reading('Hessian', cnf_fs[-1].path(cnf_locs))

        # Build the run filesystem using locs
        fml_str = automol.geom.formula_string(geo)
        vib_path = job_path(run_prefix, 'PROJROT', 'FREQ', fml_str)

        # Obtain the frequencies
        ioprinter.info_message(
            'Calling ProjRot to diagonalize Hessian and get freqs...')
        script_str = autorun.SCRIPT_DCT['projrot']
        freqs, _, imag_freqs, _ = autorun.projrot.frequencies(
            script_str, vib_path, [geo], [[]], [hess])

        # Calculate the zpve
        ioprinter.frequencies(freqs)
        zpe = (sum(freqs) / 2.0) * phycon.WAVEN2EH

        # Check imaginary frequencies and set freqs
        if zrxn is not None:
            if len(imag_freqs) > 1:
                ioprinter.warning_message(
                    'Saddle Point has more than',
                    'one imaginary frequency')
            imag = imag_freqs[0]
        else:
            imag = None

    else:
        ioprinter.error_message(
            'Reference geometry is missing for harmonic frequencies')

    return freqs, imag, zpe


def read_anharmon_matrix(pf_filesystems):
    """ Read the anharmonicity matrix """

    # Set up vpt2 level filesystem for rotational values
    [cnf_fs, cnf_path, min_cnf_locs, _, _] = pf_filesystems['vpt2']

    if cnf_path:
        xmat = cnf_fs[-1].file.anharmonicity_matrix.read(
            min_cnf_locs)
        ioprinter.reading('Anharm matrix', cnf_path)
    else:
        ioprinter.error_message('No anharm matrix at path', cnf_path)

    return xmat


def tors_projected_freqs_zpe(pf_filesystems, mess_hr_str, projrot_hr_str,
                             prefix, zrxn=None, conf=None):
    """ Get frequencies from one version of ProjRot
    """
    ret = tors_projected_freqs(
        pf_filesystems, mess_hr_str, projrot_hr_str,
        prefix, zrxn=zrxn, conf=conf)
    freqs, imag, tors_zpe, scale_factor, _, _ = ret

    return freqs, imag, tors_zpe, scale_factor


def tors_projected_freqs(pf_filesystems, mess_hr_str, projrot_hr_str,
                         prefix, zrxn=None, conf=None):
    """ Get frequencies from one version of ProjRot
    """
    run_prefix = pf_filesystems['run_prefix']

    # Build the filesystems
    [harm_cnf_fs, _, harm_min_locs, _, _] = pf_filesystems['harm']
    [tors_cnf_fs, _, tors_min_locs, _, _] = pf_filesystems['tors']
    if conf:
        harm_min_locs = conf[1]
        harm_cnf_fs = conf[2]

    # Read info from the filesystem that is needed
    harm_geo = harm_cnf_fs[-1].file.geometry.read(harm_min_locs)
    hess = harm_cnf_fs[-1].file.hessian.read(harm_min_locs)
    tors_geo = tors_cnf_fs[-1].file.geometry.read(tors_min_locs)
    ioprinter.reading('Hessian', harm_cnf_fs[-1].path(harm_min_locs))

    fml_str = automol.geom.formula_string(harm_geo)
    vib_path = job_path(
        run_prefix, 'PROJROT', 'PROJFREQ', fml_str, print_path=True)

    # Read info for the hindered rotors and calculate the ZPVE
    ioprinter.info_message(' - Calculating the torsional ZPVES using MESS...')
    script_str = autorun.SCRIPT_DCT['messpf']
    tors_freqs, _ = autorun.mess.torsions(
        script_str, tors_path, tors_geo, mess_hr_str)

    tors_zpe = (sum(tors_freqs) / 2.0) * phycon.WAVEN2EH

    ioprinter.info_message(
        ' - Calculating the RT and RT-rotor projected frequencies ProjRot')

    # NEW projrot writing
    script_str = autorun.SCRIPT_DCT['projrot']
    dist_cutoff_dct1 = {('H', 'O'): 2.26767, ('H', 'C'): 2.26767}
    dist_cutoff_dct2 = {('H', 'O'): 2.83459, ('H', 'C'): 2.83459, ('C', 'O'): 3.7807}
    rotor_dist1_str = projrot_io.writer.projection_distance_aux(
        dist_cutoff_dct=dist_cutoff_dct1)
    rotor_dist2_str = projrot_io.writer.projection_distance_aux(
        dist_cutoff_dct=dist_cutoff_dct2)
    aux_dct1 = {'dist_rotpr.dat': rotor_dist1_str}
    aux_dct2 = {'dist_rotpr.dat': rotor_dist2_str}
    rt_freqs1, rth_freqs1, rt_imag1, _ = autorun.projrot.frequencies(
        script_str, vib_path, [harm_geo], [[]], [hess],
        rotors_str=projrot_hr_str, aux_dct=aux_dct1)
    _, rth_freqs2, rt_imag2, _ = autorun.projrot.frequencies(
        script_str, vib_path, [harm_geo], [[]], [hess],
        rotors_str=projrot_hr_str, aux_dct=aux_dct2)

    # Calculate harmonic ZPVE from all harmonic freqs, including torsionals
    harm_zpe = (sum(rt_freqs1) / 2.0) * phycon.WAVEN2EH

    ioprinter.info_message(
        'harmonic zpe is {} kcal/mol'.format(harm_zpe))

    # Calculate harmonic ZPVE from freqs where torsions have been projected out
    # Value from both projrot versions, which use different projection schemes
    harm_zpe_notors_1 = (sum(rth_freqs1) / 2.0) * phycon.WAVEN2EH
    harm_zpe_notors_2 = (sum(rth_freqs2) / 2.0) * phycon.WAVEN2EH

    # Calcuate the difference in the harmonic ZPVE from projecting out torsions
    harm_tors_zpe = harm_zpe - harm_zpe_notors_1
    harm_tors_zpe_2 = harm_zpe - harm_zpe_notors_2

    # Check to see which of the above ZPVEs match more closely with tors ZPVE
    # calculated directly by treating the torsions in MESS
    diff_tors_zpe = harm_tors_zpe - tors_zpe
    diff_tors_zpe_2 = harm_tors_zpe_2 - tors_zpe
    if diff_tors_zpe <= diff_tors_zpe_2:
        freqs = rth_freqs1
        imag_freqs = rt_imag1
        proj_zpe = harm_zpe_notors_1
    else:
        freqs = rth_freqs2
        imag_freqs = rt_imag2
        proj_zpe = harm_zpe_notors_2

    # Check imaginary frequencies and set freqs
    if zrxn is not None:
        if len(imag_freqs) > 1:
            ioprinter.warning_message(
               'There is more than one imaginary frequency')
        imag = max(imag_freqs)
    else:
        imag = None

    # NEW autorun function for the frequencies
    # mess_script_str = autorun.SCRIPT_DCT['messpf']
    # projrot_script_str = autorun.SCRIPT_DCT['projrot']

    # proj_freqs, proj_imags, proj_zpe, harm_freqs, tors_freqs = autorun.projected_frequencies(
    #     mess_script_str, projrot_script_str, vib_path,
    #     mess_hr_str, projrot_hr_str,
    #     tors_geo, harm_geo, hess)
    # if saddle:
    #     proj_imag = proj_imags[0]
    # else:
    #     proj_imag = []

    # NEW scale factor functions
    # scale_factor = automol.prop.freq.rotor_scale_factor_from_harmonics(
<<<<<<< HEAD
    #     harm_freqs, proj_freqs, tors_freqs)
=======
    #     harm_freqs, tors_freqs)

    # Create a scaling factor for the frequencies
    # First sort tors frequencies in ascending order
    sort_tors_freqs = sorted(tors_freqs)
    # keep only freqs whose RRHO freqs are above a threshold
    freq_thresh = 50.
    log_rt_freq = 0.0
    nfreq_remove = 0
    for freq in rt_freqs1:
        if freq > freq_thresh:
            log_rt_freq += numpy.log(freq)
        else:
            nfreq_remove += 1

    log_freq = [numpy.log(freq) for freq in freqs]
    log_freq = sum(log_freq)

    log_tors_freq = 0.0
    idx_remove = []
    for idx, freq in enumerate(sort_tors_freqs):
        if idx+1 > nfreq_remove:
            log_tors_freq += numpy.log(freq)
        else:
            idx_remove.append(tors_freqs.index(freq))

    # log_rt_freq = [numpy.log(freq) for freq in rt_freqs1]
    # log_rt_freq = sum(log_rt_freq)
    # log_tors_freq = [numpy.log(freq) for freq in tors_freqs]
    # log_tors_freq = sum(log_tors_freq)
    #unproj_prod = numpy.prod(rt_freqs1)
    #proj_prod = numpy.prod(freqs) * numpy.prod(tors_freqs)
    #print('proj_prod test:', unproj_prod, proj_prod)
    # ioprinter.info_message('log_freq_tests:', log_rt_freq, log_freq, log_tors_freq)
    #scale_factor = unproj_prod / proj_prod

    # generate the scaling factor
    factor = numpy.exp(log_rt_freq - log_freq - log_tors_freq)
    ioprinter.info_message('freq test:', freqs, tors_freqs, rt_freqs1)
    tau_factor = numpy.exp(log_rt_freq - log_freq)
    tau_factor_mode = tau_factor
    # generate the set of indices for torsions that are two be scales
    scale_factor = (idx_remove, factor)
    ioprinter.info_message('scale fact test', scale_factor)
    ioprinter.info_message('TAU FACTOR {:4.6f} \t {:g} \t {:3.6f} {} '
            .format(tau_factor_mode, len(tors_freqs), factor, '-'.join([str(ridx) for ridx in idx_remove])))

    # Check if there are significant differences caused by the rotor projection
    diff_tors_zpe *= phycon.EH2KCAL
    diff_tors_zpe_2 *= phycon.EH2KCAL
    if abs(diff_tors_zpe) > 0.2 and abs(diff_tors_zpe_2) > 0.2:
        ioprinter.warning_message(
            'There is a difference of ',
            '{0:.2f} and {1:.2f}'.format(diff_tors_zpe, diff_tors_zpe_2),
            'kcal/mol between harmonic and hindered torsional ZPVEs')
>>>>>>> 0c4d7f8f

    return (proj_freqs, proj_imag, proj_zpe,
            scale_factor, tors_freqs, harm_freqs)


def scale_frequencies(freqs, tors_zpe,
                      chn_pf_levels, scale_method='3c'):
    """ Scale frequencies according to some method
        obtain a corrected zpe
    """

    thy_info = chn_pf_levels['harm'][1]
    method, basis = thy_info[1], thy_info[2]
    scaled_freqs, scaled_zpe = automol.prop.freq.anharm_by_scaling(
        freqs, method, basis, scale_method='c3')
    tot_zpe = scaled_zpe + tors_zpe

    return scaled_freqs, tot_zpe<|MERGE_RESOLUTION|>--- conflicted
+++ resolved
@@ -290,9 +290,6 @@
 
     # NEW scale factor functions
     # scale_factor = automol.prop.freq.rotor_scale_factor_from_harmonics(
-<<<<<<< HEAD
-    #     harm_freqs, proj_freqs, tors_freqs)
-=======
     #     harm_freqs, tors_freqs)
 
     # Create a scaling factor for the frequencies
@@ -348,7 +345,6 @@
             'There is a difference of ',
             '{0:.2f} and {1:.2f}'.format(diff_tors_zpe, diff_tors_zpe_2),
             'kcal/mol between harmonic and hindered torsional ZPVEs')
->>>>>>> 0c4d7f8f
 
     return (proj_freqs, proj_imag, proj_zpe,
             scale_factor, tors_freqs, harm_freqs)
