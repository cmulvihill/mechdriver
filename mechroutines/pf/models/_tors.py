"""
  Functions handling hindered rotor model calculations
"""

import numpy
from scipy.interpolate import interp1d
import automol
import autorun
import mess_io
import projrot_io
from phydat import phycon
from autofile import fs
from mechanalyzer.inf import thy as tinfo
from mechanalyzer.inf import spc as sinfo
from mechlib.amech_io import printer as ioprinter
<<<<<<< HEAD
# from mechlib.amech_io import job_path  # circular import
from mechlib import filesys
=======
from mechlib.amech_io._path import job_path
>>>>>>> f411ad6a


# FUNCTIONS TO BUILD ROTOR OBJECTS CONTAINING ALL NEEDED INFO
def build_rotors(spc_dct_i, pf_filesystems, pf_models, pf_levels):
    """ Add more rotor info
    """

    run_prefix = pf_filesystems['run_prefix']
    print('spc_dct_i in _tors', spc_dct_i)
    spc_info = sinfo.from_dct(spc_dct_i)
    spc_fml = automol.inchi.formula_string(spc_info[0])
    if spc_fml is None:
        spc_fml = 'TS'
    run_path = job_path(run_prefix, 'PROJROT', 'FREQ', spc_fml, locs_idx=None)

    # Set up tors level filesystem and model and level
    tors_model = pf_models['tors']
    tors_ene_info = pf_levels['tors'][1][0]
    mod_tors_ene_info = tinfo.modify_orb_label(
        tors_ene_info, sinfo.from_dct(spc_dct_i))
    [cnf_fs, cnf_save_path, min_cnf_locs, _, _] = pf_filesystems['tors']

    # Build the rotors
    if cnf_save_path:
        ref_ene = torsprep.read_tors_ene(
            cnf_fs, min_cnf_locs, mod_tors_ene_info)
        zma_fs = fs.zmatrix(cnf_fs[-1].path(min_cnf_locs))
        zma = zma_fs[-1].file.zmatrix.read([0])
        if zma_fs[-1].file.torsions.exists([0]) and tors_model != 'rigid':
            tors_dct = zma_fs[-1].file.torsions.read([0])
            tors_names = spc_dct_i.get('tors_names', None)
            rotors = automol.rotor.from_data(
                zma, tors_dct,
                tors_names=tors_names,
                multi=bool('1d' in tors_model))
        else:
            rotors = ()

    # Read the potential grids
    if any(rotors):
        rotors = _read_potentials(
            rotors, spc_dct_i, run_path, cnf_save_path,
            ref_ene, mod_tors_ene_info,
            tors_model)

    return rotors


def _read_potentials(rotors, spc_dct_i, run_path, cnf_save_path,
                     ref_ene, mod_tors_ene_info,
                     tors_model):
    """ read out the potentials
    """

    # Convert the rotor objects indexing to be in geoms
    increment = spc_dct_i.get('hind_inc', 30.0*phycon.DEG2RAD)
    rotor_zma = automol.rotor.zmatrix(rotors)

    for ridx, rotor in enumerate(rotors):
        multi_idx = ridx
        tors_names = automol.rotor.names((rotor,), flat=True)
        tors_grids = automol.rotor.grids((rotor,), increment=increment, flat=True)

        for tidx, torsion in enumerate(rotor):

            # Read and spline-fit potential
            const_names = automol.zmat.set_constraint_names(
                rotor_zma, torsion.name, tors_model)
            constraint_dct = automol.zmat.constraint_dct(
<<<<<<< HEAD
                rotor_zma, const_names, torsion.name)
            pot, _, _, _, _, _ = filesys.read.potential(
=======
                rotor_zma, const_names, (torsion.name,))
            print('torsion names', torsion.name, tors_names[tidx])
            pot, _, _, _, _, _ = torsprep.read_hr_pot(
>>>>>>> f411ad6a
                (tors_names[tidx],), (tors_grids[tidx],),
                cnf_save_path,
                mod_tors_ene_info, ref_ene,
                constraint_dct)
            pot = _hrpot_spline_fitter(
                pot, min_thresh=-0.0001, max_thresh=50.0)
            # Add potential to potential
            torsion.pot = pot

    if multi_idx is not None:
        mdhr_name = automol.rotor.names(rotors)[multi_idx]
        mdhr_grid = automol.rotor.grids(rotors, increment=increment)[multi_idx]

        pot, geoms, grads, hessians, _, _ = filesys.read.potential(
            mdhr_name, mdhr_grid,
            cnf_save_path,
            mod_tors_ene_info, ref_ene,
            constraint_dct=None,   # No extra frozen treatments
            read_geom=bool('v' in tors_model),
            read_grad=bool('v' in tors_model),
            read_hess=bool('v' in tors_model))
        script_str = autorun.SCRIPT_DCT['projrot']
        freqs = autorun.projrot.pot_frequencies(
            script_str, geoms, grads, hessians, run_path)
    else:
        pass

    # return rotors, (pot, freqs)
    return rotors


def scale_rotor_pots(rotors, scale_factor=((), None)):
    """ scale the pots
    """

    # Count numbers
    numtors = 0
    for rotor in rotors:
        numtors += len(rotor)

    # Calculate the scaling factors
    scale_indcs, factor = scale_factor
    nscale = numtors - len(scale_indcs)
    print('nscale test:', nscale, numtors, scale_indcs, len(scale_indcs))
    if nscale > 0:
        sfactor = factor**(2.0/nscale)
        ioprinter.debug_message(
            'scale_coeff test:', factor, nscale, sfactor)

        for rotor in rotors:
            for tidx, torsion in enumerate(rotor):
                if tidx not in scale_indcs and factor is not None:
                    torsion.pot = automol.pot.scale(torsion.pot, sfactor)

    return rotors


# FUNCTIONS TO WRITE STRINGS FOR THE ROTORS FOR VARIOUS SITUATION
def make_hr_strings(rotors):
    """ Procedure for building the MESS strings
        :return mess_allrot_str: combination of intl and hr strs
        :return mess_hr_str: hr strs
    """

    # Initialize empty strings
    mess_allr_str = ''
    mess_hr_str, mess_flux_str, projrot_str = '', '', ''
    mdhr_dat = ''

    # Convert the rotor objects indexing to be in geoms
    geo, rotors = automol.rotor.relabel_for_geometry(rotors)
    # numrotors = len(rotors)

    for ridx, rotor in enumerate(rotors):
        # multirotor = bool(len(rotor) > 1)
        # mdhr_idx = ridx if multirotor else None
        for _, torsion in enumerate(rotor):

            # Write the rotor strings
            hr_str, ir_str, flux_str, prot_str = _tors_strs(torsion, geo)
            mess_allr_str += hr_str
            mess_hr_str += hr_str
            mess_flux_str += flux_str
            projrot_str += prot_str

            # For MDHR, add the appropriate string
            # if 'mdhr' in tors_model:
            #     if ((numrotors > 1 and multirotor) or numrotors == 1):
            #         mess_allr_str += ir_str
            #     else:
            #         mess_allr_str += hr_str
            # else:
            #     mess_allr_str += hr_str

    # write the mdhr dat string
    # if mdhr_idx is not None:
    #     mdhr_dat = mess_io.writer.mdhr_data(
    #         pot, freqs=hr_freqs, nrot=numrotors)
    # else:
    mdhr_dat = ''

    return mess_allr_str, mess_hr_str, mess_flux_str, projrot_str, mdhr_dat


def _tors_strs(torsion, geo):
    """ Gather the 1DHR torsional data and gather them into a MESS file
    """

    mess_hr_str = mess_io.writer.rotor_hindered(
        group=torsion.groups[0],
        axis=torsion.axis,
        symmetry=torsion.symmetry,
        potential=torsion.pot,
        hmin=None,
        hmax=None,
        lvl_ene_max=None,
        therm_pow_max=None,
        geo=geo,
        rotor_id=torsion.name)

    mess_ir_str = mess_io.writer.mol_data.rotor_internal(
        group=torsion.groups[0],
        axis=torsion.axis,
        symmetry=torsion.symmetry,
        grid_size=100,
        mass_exp_size=5,
        pot_exp_size=5,
        hmin=13,
        hmax=101,
        geo=None,
        rotor_id=torsion.name)

    mess_flux_str = mess_io.writer.fluxional_mode(
        torsion.indices,
        span=torsion.span)

    projrot_str = projrot_io.writer.rotors(
        axis=torsion.axis,
        group=torsion.groups[0])

    return mess_hr_str, mess_ir_str, mess_flux_str, projrot_str


def _need_tors_geo(pf_levels):
    """ Determine if a torsional geometry is geometry if needed
    """
    ioprinter.debug_message('pflvl', pf_levels)
    return bool(pf_levels['tors'][1] == pf_levels['harm'])


def _hrpot_spline_fitter(pot_dct, min_thresh=-0.0001, max_thresh=50.0):
    """ Get a physical hindered rotor potential via a series of spline fits
    """

    pot = list(pot_dct.values())

    # Initialize a variable for the size of the potential
    lpot = len(pot)+1
    pot.append(0.0)

    # Print warning messages
    print_pot = False
    if any(val > max_thresh for val in pot):
        print_pot = True
        max_pot = max(pot)
        ioprinter.warning_message(
            'Found pot val of {0:.2f}'.format(max_pot),
            ' which is larger than',
            'the typical maximum for a torsional potential')
    # reset any negative values for the first grid point to 0.
    if pot[0] < 0.:
        ioprinter.error_message('The first potential value should be 0.')
        pot[0] = 0.
    if any(val < min_thresh for val in pot):
        print_pot = True
        min_pot = min(pot)
        ioprinter.warning_message(
            'Found pot val of {0:.2f}'.format(min_pot),
            ' which is below',
            '{0} kcal. Refit w/ positives'.format(min_thresh))

    if print_pot:
        ioprinter.debug_message('Potential before spline:', pot)

    # Build a potential list from only successful calculations
    # First replace high potential values with max_thresh
    # Then replace any negative potential values cubic spline fit values
    idx_success = []
    pot_success = []
    for idx in range(lpot):
        if pot[idx] < 600. and pot[idx] > min_thresh:
            idx_success.append(idx)
            if pot[idx] < max_thresh:
                pot_success.append(pot[idx])
            else:
                pot_success.append(max_thresh)

    if len(pot_success) > 3:
        # Build a new potential list using a spline fit of the HR potential
        pot_spl = interp1d(
            numpy.array(idx_success), numpy.array(pot_success), kind='cubic')
        for idx in range(lpot):
            pot[idx] = float(pot_spl(idx))

    # Do second spline fit of only positive values if any negative values found
    if any(val < min_thresh for val in pot):
        ioprinter.warning_message(
            'Still found negative potential values after first spline')
        ioprinter.debug_message('Potential after spline:', pot)
        if len(pot_success) > 3:
            x_pos = numpy.array([i for i in range(lpot)
                                 if pot[i] >= min_thresh])
            y_pos = numpy.array([pot[i] for i in range(lpot)
                                 if pot[i] >= min_thresh])
            pos_pot_spl = interp1d(x_pos, y_pos, kind='cubic')
            pot_pos_fit = []
            for idx in range(lpot):
                pot_pos_fit.append(pos_pot_spl(idx))
        else:
            pot_pos_fit = []
            for idx in range(lpot):
                pot_pos_fit.append(pot[idx])

        ioprinter.debug_message('Potential after spline:', pot_pos_fit)
        # Perform second check to see if negative potentials have been fixed
        if any(val < min_thresh for val in pot_pos_fit):
            ioprinter.warning_message(
                'Still found negative potential values after second spline')
            ioprinter.info_message(
                'Replace with linear interpolation of positive values')
            neg_idxs = [i for i in range(lpot) if pot_pos_fit[i] < min_thresh]
            clean_pot = []
            for i in range(lpot):
                if i in neg_idxs:
                    # Find the indices for positive vals around negative value
                    idx_0 = i - 1
                    while idx_0 in neg_idxs:
                        idx_0 = idx_0 - 1
                    for j in range(i, lpot):
                        if pot_pos_fit[j] >= min_thresh:
                            idx_1 = j
                            break
                    # Get a new value for this point on the potential by
                    # doing a linear interp of positives
                    interp_val = (
                        pot_pos_fit[idx_0] * (1.0-((i-idx_0)/(idx_1-idx_0))) +
                        pot_pos_fit[idx_1] * ((i-idx_0)/(idx_1-idx_0))
                    )
                    clean_pot.append(interp_val)
                else:
                    clean_pot.append(pot_pos_fit[i])
            final_potential = clean_pot.copy()

        else:
            final_potential = pot_pos_fit.copy()

    else:
        final_potential = pot.copy()

    final_potential = final_potential[:-1]

    fin_dct = {}
    for i, val in enumerate(final_potential):
        val_fin = min(val, max_thresh)
        fin_dct[(i,)] = val_fin

    return fin_dct<|MERGE_RESOLUTION|>--- conflicted
+++ resolved
@@ -13,12 +13,8 @@
 from mechanalyzer.inf import thy as tinfo
 from mechanalyzer.inf import spc as sinfo
 from mechlib.amech_io import printer as ioprinter
-<<<<<<< HEAD
 # from mechlib.amech_io import job_path  # circular import
 from mechlib import filesys
-=======
-from mechlib.amech_io._path import job_path
->>>>>>> f411ad6a
 
 
 # FUNCTIONS TO BUILD ROTOR OBJECTS CONTAINING ALL NEEDED INFO
@@ -88,14 +84,8 @@
             const_names = automol.zmat.set_constraint_names(
                 rotor_zma, torsion.name, tors_model)
             constraint_dct = automol.zmat.constraint_dct(
-<<<<<<< HEAD
                 rotor_zma, const_names, torsion.name)
             pot, _, _, _, _, _ = filesys.read.potential(
-=======
-                rotor_zma, const_names, (torsion.name,))
-            print('torsion names', torsion.name, tors_names[tidx])
-            pot, _, _, _, _, _ = torsprep.read_hr_pot(
->>>>>>> f411ad6a
                 (tors_names[tidx],), (tors_grids[tidx],),
                 cnf_save_path,
                 mod_tors_ene_info, ref_ene,
