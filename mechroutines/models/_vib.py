--- conflicted
+++ resolved
@@ -44,8 +44,6 @@
 
     rotors, mdhr_dct, zma_locs = tors.build_rotors(
         spc_dct_i, pf_filesystems, spc_mod_dct_i)
-<<<<<<< HEAD
-=======
     # Squash the rotor potentials as necessary
     if rotors is not None:
         if typ.squash_tors_pot(spc_mod_dct_i):
@@ -53,9 +51,6 @@
                 pot = automol.data.rotor.potential(rotor)
                 pot = automol.data.potent.squash(pot)
                 automol.data.rotor.set_potential(rotor, pot, in_place=True)
-    if typ.nonrigid_tors(spc_mod_dct_i, rotors):
->>>>>>> 161ee973
-
     if typ.nonrigid_tors(spc_mod_dct_i, rotors):
         # Build initial MESS+ProjRot HindRot strings; calc. projected freq info
         tors_strs = tors.make_hr_strings(rotors, mdhr_dct=mdhr_dct)
