--- conflicted
+++ resolved
@@ -119,12 +119,8 @@
         # miss_data = (spc_name, mod_thy_info, 'geometry')
         miss_data = None
 
-<<<<<<< HEAD
     # Lazy way to just rerun projrot and get the displacments...
 
-
-=======
->>>>>>> 47505f2f
     spc_data = [locs_path, zpe, *freqs]
     return spc_data, (torsfreqs, all_freqs, sfactor), miss_data
 
