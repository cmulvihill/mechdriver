--- conflicted
+++ resolved
@@ -1196,9 +1196,6 @@
                             print('mess input file')
                             print(mess_inp_str)
 
-<<<<<<< HEAD
-=======
-
 def species_thermo(
         spc_names,
         spc_info,
@@ -1868,7 +1865,6 @@
                             print('mess input file')
                             print(mess_inp_str)
 
->>>>>>> b7fbdc1b
                             bld_locs = ['MESS', 0]
                             bld_save_fs = autofile.fs.build(thy_save_path)
                             bld_save_fs.leaf.create(bld_locs)
@@ -1877,9 +1873,4 @@
                             print(mess_path)
                             with open(os.path.join(mess_path, 'mess.inp'), 'w') as mess_file:
                                 mess_file.write(mess_inp_str)
-<<<<<<< HEAD
-                            moldr.util.run_script(rate_script_str, mess_path)
-=======
-                            moldr.util.run_script(rate_script_str, mess_path)
->>>>>>> update
->>>>>>> b7fbdc1b
+                            moldr.util.run_script(rate_script_str, mess_path)