""" Driver for thermochemistry evaluations including
    heats-of-formation and NASA polynomials describing
    thermodynamic quantities: Enthalpy, Entropy, Gibbs
"""

import autorun
import mechanalyzer
import chemkin_io
import automol.inchi
from automol.inchi import formula_string as fstring
from mechanalyzer.inf import spc as sinfo
from mechroutines.pf import thermo as thmroutines
from mechroutines.pf import runner as pfrunner
from mechroutines.pf.models import ene
from mechlib import filesys
from mechlib.amech_io import writer
from mechlib.amech_io import parser
from mechlib.amech_io import printer as ioprinter
from mechlib.amech_io import thermo_paths
from mechlib.amech_io import job_path
from mechlib.amech_io import output_path
<<<<<<< HEAD
from mechlib.reaction import split_unstable_spc
=======
from mechanalyzer.inf import spc as sinfo
from mechlib.amech_io.parser.model import pf_level_info, pf_model_info
# from mechlib.structure import instab
from mechlib import filesys
from automol.inchi import formula_string as fstring
import mechanalyzer
import chemkin_io
>>>>>>> 0c4d7f8f


def run(spc_rlst,
        therm_tsk_lst,
        pes_mod_dct, spc_mod_dct,
        spc_dct,
        run_prefix, save_prefix):
    """ main driver for thermo run
    """

    # Print Header fo
    ioprinter.info_message('Calculating Thermochem:')
    ioprinter.runlst(('SPC', 0, 0), spc_rlst)

    # ------------------------------------------------ #
    # PREPARE INFORMATION TO PASS TO THERMDRIVER TASKS #
    # ------------------------------------------------ #

    # Build a list of the species to calculate thermochem for loops below
    spc_mods = list(spc_mod_dct.keys())  # hack
    split_spc_lst = split_unstable_spc(
        spc_rlst, spc_dct, spc_mod_dct[spc_mods[0]], save_prefix)
    spc_queue = parser.rlst.spc_queue(
        'spc', tuple(split_spc_lst.values())[0])

    # Build the paths [(messpf, nasa)], models and levels for each spc
    thm_paths = thermo_paths(spc_dct, spc_queue, spc_mods, run_prefix)

    # ----------------------------------- #
    # RUN THE REQUESTED THERMDRIVER TASKS #
    # ----------------------------------- #

    # Write and Run MESSPF inputs to generate the partition functions
    write_messpf_tsk = parser.run.extract_task('write_mess', therm_tsk_lst)
    if write_messpf_tsk is not None:
        
        ioprinter.messpf('write_header')

        spc_mods, pes_mod = parser.models.extract_models(write_messpf_tsk)

        for idx, spc_name in enumerate(spc_queue):
            print('write test {}'.format(spc_name))
            for spc_mod in spc_mods:
                messpf_inp_str = thmroutines.qt.make_messpf_str(
                    pes_mod_dct[pes_mod]['therm_temps'],
                    spc_dct, spc_name,
                    pes_mod_dct[pes_mod], spc_mod_dct[spc_mod],
                    run_prefix, save_prefix)
                ioprinter.messpf('input_string')
                ioprinter.info_message(messpf_inp_str)
                autorun.write_input(
                    thm_paths[idx][spc_mod][0], messpf_inp_str,
                    input_name='pf.inp')

    # Run the MESSPF files that have been written
    run_messpf_tsk = parser.run.extract_task('run_mess', therm_tsk_lst)
    if run_messpf_tsk is not None:

        spc_mod, pes_mod = parser.models.extract_models(run_messpf_tsk)
        spc_mods = parser.models.split_model(spc_mod[0])

        ioprinter.messpf('run_header')
        for idx, spc_name in enumerate(spc_queue):

            _spc_mods, coeffs, operators = spc_mods

            # Run MESSPF for all requested models, combine the PFS at the end
            ioprinter.message('Run MESSPF: {}'.format(spc_name), newline=1)
            _pfs = []
            for spc_mod in _spc_mods:
                autorun.run_script(
                   autorun.SCRIPT_DCT['messpf'],
                   thm_paths[idx][spc_mod][0])
                _pfs.append(
                    pfrunner.mess.read_messpf(thm_paths[idx][spc_mod][0]))
            final_pf = pfrunner.mess.combine_pfs(_pfs, coeffs, operators)

            # need to clean thm path build
            totidx = len(spc_mods)
            spc_info = sinfo.from_dct(spc_dct[spc_name])
            spc_fml = automol.inchi.formula_string(spc_info[0])
            thm_prefix = [spc_fml, automol.inchi.inchi_key(spc_info[0])]
            thm_paths[idx]['final'] = (
<<<<<<< HEAD
                job_path(run_prefix, 'MESS', 'PF', spc_fml, locs_idx=totidx),
                job_path(run_prefix, 'THERM', 'NASA', spc_fml, locs_idx=totidx)
=======
                job_path(run_prefix, 'MESS', 'PF', thm_prefix, locs_idx=tot_idx),
                job_path(run_prefix, 'THERM', 'NASA', thm_prefix, locs_idx=tot_idx)
>>>>>>> 0c4d7f8f
            )
            pfrunner.mess.write_mess_output(
                fstring(spc_dct[spc_name]['inchi']),
                final_pf, thm_paths[idx]['final'][0],
                filename='pf.dat')

    # Use MESS partition functions to compute thermo quantities
    run_fit_tsk = parser.run.extract_task('run_fits', therm_tsk_lst)
    if run_fit_tsk is not None:

        spc_mods, pes_mod = parser.models.extract_models(run_fit_tsk)
        pes_mod_dct_i = pes_mod_dct[pes_mod]

        ioprinter.nasa('header')
        chn_basis_ene_dct = {}
        for idx, spc_name in enumerate(spc_queue):

            # Take species model and add it to the chn_basis_ene dct
            spc_mod = spc_mods[0]
            spc_mod_dct_i = spc_mod_dct[spc_mod]
            if spc_mod not in chn_basis_ene_dct:
                chn_basis_ene_dct[spc_mod] = {}

            # Get the reference scheme and energies (ref in different place)
            ref_scheme = pes_mod_dct_i['therm_fit']['ref_scheme']
            ref_enes = pes_mod_dct_i['therm_fit']['ref_enes']

            # Determine info about the basis species used in thermochem calcs
            basis_dct, uniref_dct = thmroutines.basis.prepare_refs(
                ref_scheme, spc_dct, [[spc_name, None]],
                run_prefix, save_prefix)

            # Get the basis info for the spc of interest
            spc_basis, coeff_basis = basis_dct[spc_name]

            # Get the energies for the spc and its basis
            ene_basis = []
            energy_missing = False
            for spc_basis_i in spc_basis:
                if spc_basis_i in chn_basis_ene_dct[spc_mod]:
                    ioprinter.message(
                        'Energy already found for basis species: '
                        + spc_basis_i)
                    ene_basis.append(chn_basis_ene_dct[spc_mod][spc_basis_i])
                else:
                    ioprinter.message(
                        'Energy will be determined for basis species: '
                        + spc_basis_i)
                    energy_missing = True
            if not energy_missing:
                pf_filesystems = filesys.models.pf_filesys(
                    spc_dct[spc_name], spc_mod_dct_i,
                    run_prefix, save_prefix, saddle=False)
                ene_spc = ene.read_energy(
                    spc_dct[spc_name], pf_filesystems, spc_mod_dct_i,
                    run_prefix, read_ene=True, read_zpe=True, saddle=False)
            else:
                ene_spc, ene_basis = thmroutines.basis.basis_energy(
                    spc_name, spc_basis, uniref_dct, spc_dct,
                    spc_mod_dct_i,
                    run_prefix, save_prefix)
                for spc_basis_i, ene_basis_i in zip(spc_basis, ene_basis):
                    chn_basis_ene_dct[spc_mod][spc_basis_i] = ene_basis_i

            # Calculate and store the 0 K Enthalpy
            hf0k = thmroutines.heatform.calc_hform_0k(
                ene_spc, ene_basis, spc_basis, coeff_basis, ref_set=ref_enes)
            spc_dct[spc_name]['Hfs'] = [hf0k]

        # Write the NASA polynomials in CHEMKIN format
        ckin_nasa_str = ''
        ckin_path = output_path('CKIN')
        for idx, spc_name in enumerate(spc_queue):

            ioprinter.nasa('calculate', spc_name)

            # Write the header describing the models used in thermo calcs
            ckin_nasa_str += writer.ckin.model_header(spc_mods, spc_mod_dct)

            # Build and write the NASA polynomial in CHEMKIN-format string
            # Call dies if you haven't run "write mess" task
            ckin_nasa_str += thmroutines.nasapoly.build_polynomial(
                spc_name, spc_dct,
                thm_paths[idx]['final'][0], thm_paths[idx]['final'][1])
            ckin_nasa_str += '\n\n'

            print(ckin_nasa_str)
        nasa7_params_all =  chemkin_io.parser.thermo.create_spc_nasa7_dct(ckin_nasa_str)
        ioprinter.info_message('SPECIES\t\tH(0 K)[kcal/mol]\tH(298 K)[kcal/mol]\tS(298 K)[cal/mol K]\n')
        for spc_name in nasa7_params_all:
            nasa7_params =  nasa7_params_all[spc_name]
            h0 = spc_dct[spc_name]['Hfs'][0] / 4.184
            h298 =  mechanalyzer.calculator.thermo.enthalpy(nasa7_params, 298.15) /1000.
            s298 =  mechanalyzer.calculator.thermo.entropy(nasa7_params, 298.15)
            ioprinter.info_message(spc_name, '\t', h0, '\t', h298, '\t', s298)
    


        nasa7_params_all =  chemkin_io.parser.thermo.create_spc_nasa7_dct(ckin_nasa_str)
        ioprinter.info_message('SPECIES\t\tH(0 K)[kcal/mol]\tH(298 K)[kcal/mol]\tS(298 K)[cal/mol K]\n')
        for spc_name in nasa7_params_all:
            nasa7_params =  nasa7_params_all[spc_name]
            h0 = spc_dct[spc_name]['Hfs'][0]
            h298 =  mechanalyzer.calculator.thermo.enthalpy(nasa7_params, 298.15) /1000.
            s298 =  mechanalyzer.calculator.thermo.entropy(nasa7_params, 298.15)
            ioprinter.info_message('{}\t{:3.2f}\t{:3.2f}\t{:3.2f}'.format(spc_name, h0, h298, s298))

        # Write all of the NASA polynomial strings
        writer.ckin.write_nasa_file(ckin_nasa_str, ckin_path)<|MERGE_RESOLUTION|>--- conflicted
+++ resolved
@@ -19,17 +19,7 @@
 from mechlib.amech_io import thermo_paths
 from mechlib.amech_io import job_path
 from mechlib.amech_io import output_path
-<<<<<<< HEAD
 from mechlib.reaction import split_unstable_spc
-=======
-from mechanalyzer.inf import spc as sinfo
-from mechlib.amech_io.parser.model import pf_level_info, pf_model_info
-# from mechlib.structure import instab
-from mechlib import filesys
-from automol.inchi import formula_string as fstring
-import mechanalyzer
-import chemkin_io
->>>>>>> 0c4d7f8f
 
 
 def run(spc_rlst,
@@ -113,13 +103,8 @@
             spc_fml = automol.inchi.formula_string(spc_info[0])
             thm_prefix = [spc_fml, automol.inchi.inchi_key(spc_info[0])]
             thm_paths[idx]['final'] = (
-<<<<<<< HEAD
-                job_path(run_prefix, 'MESS', 'PF', spc_fml, locs_idx=totidx),
-                job_path(run_prefix, 'THERM', 'NASA', spc_fml, locs_idx=totidx)
-=======
                 job_path(run_prefix, 'MESS', 'PF', thm_prefix, locs_idx=tot_idx),
                 job_path(run_prefix, 'THERM', 'NASA', thm_prefix, locs_idx=tot_idx)
->>>>>>> 0c4d7f8f
             )
             pfrunner.mess.write_mess_output(
                 fstring(spc_dct[spc_name]['inchi']),
