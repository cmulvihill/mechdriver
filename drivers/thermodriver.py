--- conflicted
+++ resolved
@@ -22,15 +22,7 @@
 import chemkin_io
 import automol.inchi
 from automol.inchi import formula_string as fstring
-<<<<<<< HEAD
-<<<<<<< HEAD
-=======
-from phydat import phycon
 import thermfit
->>>>>>> debug thermo
-=======
-import thermfit
->>>>>>> 545fe4b7
 from mechanalyzer.inf import spc as sinfo
 from mechroutines import thermo as thmroutines
 from mechroutines.models import ene
@@ -110,7 +102,7 @@
         for idx, spc_name in enumerate(spc_queue):
             print('write test {}'.format(spc_name))
             for spc_mod in spc_mods:
-                messpf_inp_str, dat_dct = thmroutines.qt.make_messpf_str(
+                messpf_inp_str = thmroutines.qt.make_messpf_str(
                     pes_mod_dct[pes_mod]['therm_temps'],
                     spc_dct, spc_name,
                     pes_mod_dct[pes_mod], spc_mod_dct[spc_mod],
@@ -119,7 +111,6 @@
                 ioprinter.info_message(messpf_inp_str)
                 autorun.write_input(
                     thm_paths[idx][spc_mod][0], messpf_inp_str,
-                    aux_dct=dat_dct,
                     input_name='pf.inp')
 
     # Run the MESSPF files that have been written
@@ -219,7 +210,6 @@
             # Calculate and store the 0 K Enthalpy
             hf0k = thermfit.heatform.calc_hform_0k(
                 ene_spc, ene_basis, spc_basis, coeff_basis, ref_set=ref_enes)
-            print('finHf0K', hf0k, 'hart')
             spc_dct[spc_name]['Hfs'] = [hf0k]
 
         # Write the NASA polynomials in CHEMKIN format
@@ -234,35 +224,8 @@
 
             # Build and write the NASA polynomial in CHEMKIN-format string
             # Call dies if you haven't run "write mess" task
-            spc_mods, pes_mod = parser.models.extract_models(run_fit_tsk)
-            spc_mod = spc_mods[0]
             ckin_nasa_str += thmroutines.nasapoly.build_polynomial(
                 spc_name, spc_dct,
-<<<<<<< HEAD
-                thm_paths[idx][spc_mod][0], thm_paths[idx][spc_mod][1])
-                # thm_paths[idx]['final'][0], thm_paths[idx]['final'][1])
-
-        print('CKIN NASA STR\n')
-        print(ckin_nasa_str)
-        
-        nasa7_params_all = chemkin_io.parser.thermo.create_spc_nasa7_dct(ckin_nasa_str)
-        # print('ckin_nasa_str test', ckin_nasa_str)
-        ioprinter.info_message('SPECIES           H(0 K)  H(298 K)  S(298 K)  Cp(300 K) Cp(500 K) Cp(1000 K) Cp(1500 K)\n')
-        ioprinter.info_message('                 kcal/mol kcal/mol cal/(mol K) ... \n')
-        for spc_name in nasa7_params_all:
-            nasa7_params = nasa7_params_all[spc_name]
-            whitespace = 18-len(spc_name)
-            h0 = spc_dct[spc_name]['Hfs'][0] * phycon.EH2KCAL
-            h298 = mechanalyzer.calculator.thermo.enthalpy(nasa7_params, 298.15) /1000.
-            s298 = mechanalyzer.calculator.thermo.entropy(nasa7_params, 298.15)
-            cp300 = mechanalyzer.calculator.thermo.heat_capacity(nasa7_params, 300)
-            cp500 = mechanalyzer.calculator.thermo.heat_capacity(nasa7_params, 500)
-            cp1000 = mechanalyzer.calculator.thermo.heat_capacity(nasa7_params, 1000)
-            cp1500 = mechanalyzer.calculator.thermo.heat_capacity(nasa7_params, 1500)
-            whitespace = whitespace*' '
-            ioprinter.info_message('{}{}{:>7.2f}{:>9.2f}{:>9.2f}{:>9.2f}{:>9.2f}{:>9.2f}{:>9.2f}'
-                    .format(spc_name, whitespace, h0, h298, s298, cp300, cp500, cp1000, cp1500))
-=======
                 thm_paths[idx]['final'][0], thm_paths[idx]['final'][1])
             ckin_nasa_str += '\n\n'
         print('CKIN NASA STR\n')
@@ -283,7 +246,6 @@
             ioprinter.info_message(
                 '{}\t{:3.2f}\t{:3.2f}\t{:3.2f}'.format(
                     spc_name, ht0, ht298/1000., st298))
->>>>>>> 545fe4b7
 
         # Write all of the NASA polynomial strings
-        writer.ckin.write_nasa_file(ckin_nasa_str, ckin_path)
+        writer.ckin.write_nasa_file(ckin_nasa_str, ckin_path)