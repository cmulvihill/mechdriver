--- conflicted
+++ resolved
@@ -78,10 +78,6 @@
             SMOD_DCT,
             SPC_DCT, THY_DCT,
             INP_KEY_DCT['run_prefix'], INP_KEY_DCT['save_prefix'],
-<<<<<<< HEAD
-            print_debug=INP_KEY_DCT['print_debug']
-=======
->>>>>>> 7128cd86
         )
     ioprinter.program_exit('trans')
 
@@ -94,10 +90,6 @@
         SPC_DCT, GLOB_DCT,
         KMOD_DCT, SMOD_DCT,
         INP_KEY_DCT['run_prefix'], INP_KEY_DCT['save_prefix'], JOB_PATH,
-<<<<<<< HEAD
-        print_debug=INP_KEY_DCT['print_debug']
-=======
->>>>>>> 7128cd86
     )
     ioprinter.program_exit('ktp')
 
