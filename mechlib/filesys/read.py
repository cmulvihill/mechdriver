""" drivers for coordinate scans
"""

import automol
import autofile
from phydat import phycon
from mechanalyzer.inf import spc as sinfo
from mechanalyzer.inf import thy as tinfo
from mechanalyzer.inf import rxn as rinfo
from mechlib.filesys._build import build_fs
from mechlib.filesys.mincnf import min_energy_conformer_locators


def potential(names, grid_vals, cnf_save_path,
              mod_tors_ene_info, ref_ene,
              constraint_dct,
              read_geom=False, read_grad=False,
              read_hess=False, read_zma=False):
    """ Get the potential for a hindered rotor
    """

    # Build initial lists for storing potential energies and Hessians
    grid_points = automol.pot.points(grid_vals)
    grid_coords = automol.pot.coords(grid_vals)
    pot, geoms, grads, hessians, zmas, paths = {}, {}, {}, {}, {}, {}

    # Set up filesystem information
    zma_fs = autofile.fs.zmatrix(cnf_save_path)
    zma_path = zma_fs[-1].path([0])
    if constraint_dct is None:
        scn_fs = autofile.fs.scan(zma_path)
    else:
        scn_fs = autofile.fs.cscan(zma_path)

    # Read the energies and Hessians from the filesystem
    for point, vals in zip(grid_points, grid_coords):

        locs = [names, vals]
        if constraint_dct is not None:
            locs = [constraint_dct] + locs

        ene = energy(scn_fs, locs, mod_tors_ene_info)
        if ene is not None:
            pot[point] = (ene - ref_ene) * phycon.EH2KCAL
        else:
            pot[point] = -10.0

        if read_geom:
            if scn_fs[-1].file.geometry.exists(locs):
                geoms[point] = scn_fs[-1].file.geometry.read(locs)
            else:
                geoms[point] = None

        if read_grad:
            if scn_fs[-1].file.gradient.exists(locs):
                grads[point] = scn_fs[-1].file.gradient.read(locs)
            else:
                grads[point] = None

        if read_hess:
            if scn_fs[-1].file.hessian.exists(locs):
                hessians[point] = scn_fs[-1].file.hessian.read(locs)
            else:
                hessians[point] = None

        if read_zma:
            if scn_fs[-1].file.zmatrix.exists(locs):
                zmas[point] = scn_fs[-1].file.zmatrix.read(locs)
            else:
                zmas[point] = None

        paths[point] = scn_fs[-1].path(locs)

    return pot, geoms, grads, hessians, zmas, paths


# Single data point readers
def geometry(cnf_save_fs, mod_thy_info, conf='sphere'):
    """ get the geometry
    """

    assert conf in ('minimum', 'sphere')

    # Read the file system
    if conf == 'minimum':
        geom = _min_energy_conformer(cnf_save_fs, mod_thy_info)
    elif conf == 'sphere':
        geom = _spherical_conformer(cnf_save_fs)

    return geom


def _min_energy_conformer(cnf_save_fs, mod_thy_info):
    """ Reads the minimum-energy conformer from the save FileSystem
    """

    ini_loc_info = min_energy_conformer_locators(
        cnf_save_fs, mod_thy_info)
    locs, path = ini_loc_info
    if path:
        min_conf = cnf_save_fs[-1].file.geometry.read(locs)
    else:
        min_conf = None

    return min_conf


def _spherical_conformer(cnf_save_fs):
    """ Reads the conformer from the Save FileSystem that is the most
        spherical.
    """

    cnf_locs_lst = cnf_save_fs[-1].existing()
    if cnf_locs_lst:
        cnf_geoms = [cnf_save_fs[-1].file.geometry.read(locs)
                     for locs in cnf_locs_lst]
        round_geom = automol.geom.minimum_volume_geometry(cnf_geoms)
    else:
        round_geom = None

    return round_geom


def energy(filesys, locs, mod_tors_ene_info):
    """ Read the energy from an SP filesystem that is located in some
        root 'filesys object'
    """

    if filesys[-1].exists(locs):
        path = filesys[-1].path(locs)
        sp_fs = autofile.fs.single_point(path)
        if sp_fs[-1].file.energy.exists(mod_tors_ene_info[1:4]):
            ene = sp_fs[-1].file.energy.read(mod_tors_ene_info[1:4])
        else:
            ene = None
    else:
        ene = None

    return ene


def reaction(rxn_info, ini_thy_info, zma_locs, save_prefix, ts_locs=(0,)):
    """ Check if reaction exists in the filesystem and has been identified
    """

    zrxn, zma = None, None

    sort_rxn_info = rinfo.sort(rxn_info, scheme='autofile')
    ts_info = rinfo.ts_info(rxn_info)
    mod_ini_thy_info = tinfo.modify_orb_label(ini_thy_info, ts_info)

    rxn_fs = autofile.fs.reaction(save_prefix)
    if rxn_fs[-1].exists(sort_rxn_info):
        _, cnf_save_fs = build_fs(
            save_prefix, save_prefix, 'CONFORMER',
            rxn_locs=sort_rxn_info,
            thy_locs=mod_ini_thy_info[1:],
            # this needs to be fixed for any case with more than one TS
            ts_locs=ts_locs)

        _, ini_min_cnf_path = min_energy_conformer_locators(
            cnf_save_fs, mod_ini_thy_info)
        if ini_min_cnf_path:
            zma_fs = autofile.fs.zmatrix(ini_min_cnf_path)
            if zma_fs[-1].file.reaction.exists(zma_locs):
                zrxn = zma_fs[-1].file.reaction.read(zma_locs)
                zma = zma_fs[-1].file.zmatrix.read(zma_locs)

        if zrxn is None:
            _, zma_fs = build_fs(
                '', save_prefix, 'ZMATRIX',
                rxn_locs=sort_rxn_info, ts_locs=ts_locs,
                thy_locs=mod_ini_thy_info[1:])

            if zma_fs[-1].file.reaction.exists(zma_locs):
                zrxn = zma_fs[-1].file.reaction.read(zma_locs)
                zma = zma_fs[-1].file.zmatrix.read(zma_locs)

    return zrxn, zma


def instability_transformation(spc_dct, spc_name, thy_info, save_prefix,
                               zma_locs=(0,)):
    """ see if a species and unstable and handle task management
    """

    spc_info = sinfo.from_dct(spc_dct[spc_name])
    mod_thy_info = tinfo.modify_orb_label(thy_info, spc_info)

    _, cnf_save_fs = build_fs(
        '', save_prefix, 'CONFORMER',
        spc_locs=spc_info,
        thy_locs=mod_thy_info[1:])

    # Check if any locs exist first?
    ini_loc_info = min_energy_conformer_locators(
        cnf_save_fs, mod_thy_info)
    _, min_cnf_path = ini_loc_info

    zma_save_fs = autofile.fs.zmatrix(min_cnf_path)

    # Check if the instability files exist
    if zma_save_fs[-1].file.instability.exists(zma_locs):
        instab_trans = zma_save_fs[-1].file.instability.read(zma_locs)
        zma = zma_save_fs[-1].file.zmatrix.read(zma_locs)
        _instab = (instab_trans, zma)
        path = zma_save_fs[-1].file.zmatrix.path(zma_locs)
    else:
        _instab = None
        path = None

    return _instab, path


def energy_trans(etrans_save_fs, etrans_locs):
    """ Read out the the enery transfer parameters in the filesys
    """

    nsamp = etrans_save_fs[-1].file.read(etrans_locs)
    epsilon = etrans_save_fs[-1].file.read.epsilon(etrans_locs)
    sigma = etrans_save_fs[-1].file.read.sigma(etrans_locs)
<<<<<<< HEAD
    # alpha = etrans_fs[-1].file.alpha.read(etrans_locs)
=======
>>>>>>> 545fe4b7

    min_geo_traj = etrans_save_fs[-1].file.read.min_geos(etrans_locs)
    min_geos = automol.geom.from_xyz_trajectory_string(min_geo_traj)

    return nsamp, epsilon, sigma, min_geos<|MERGE_RESOLUTION|>--- conflicted
+++ resolved
@@ -219,10 +219,6 @@
     nsamp = etrans_save_fs[-1].file.read(etrans_locs)
     epsilon = etrans_save_fs[-1].file.read.epsilon(etrans_locs)
     sigma = etrans_save_fs[-1].file.read.sigma(etrans_locs)
-<<<<<<< HEAD
-    # alpha = etrans_fs[-1].file.alpha.read(etrans_locs)
-=======
->>>>>>> 545fe4b7
 
     min_geo_traj = etrans_save_fs[-1].file.read.min_geos(etrans_locs)
     min_geos = automol.geom.from_xyz_trajectory_string(min_geo_traj)
