--- conflicted
+++ resolved
@@ -68,12 +68,6 @@
     _save_rings(zma_fs, zma_locs, zrxn=zrxn)
     _save_reaction(zma_fs, zma_locs, zrxn=zrxn)
 
-<<<<<<< HEAD
-def instability(conn_zma, disconn_zmas,
-                instab_save_fs, cnf_save_fs,
-                zma_locs=(0,),
-                save_cnf=False):
-=======
 
 def sym_indistinct_conformer(geo, cnf_fs, cnf_tosave_locs, cnf_saved_locs):
     """ Save conformer that is symmetryically similar to another conformer
@@ -130,7 +124,6 @@
 # Saving other
 def instability(conn_zma, disconn_zmas, cnf_save_fs,
                 rng_locs=None, tors_locs=None, zma_locs=(0,)):
->>>>>>> 545fe4b7
     """ write the instability files
     """
 
@@ -413,21 +406,10 @@
     """
 
     zma = zma_fs[-1].file.zmatrix.read(zma_locs)
-<<<<<<< HEAD
-    rings_atoms = automol.zmat.all_rings_atoms(zma, zrxn=zrxn)
-    ring_dct = automol.zmat.all_rings_dct(zma, rings_atoms)
-    if ring_dct:
-        zma_fs[-1].file.ring_torsions.write(ring_dct, zma_locs)
-=======
-    rings_atoms = automol.zmat.ring_atoms(zma, zrxn)
-    tors_dct = {}
-    for ring_atoms in rings_atoms:
-        dct_label = '-'.join(str(atm+1) for atm in ring_atoms)
-        samp_range_dct = automol.zmat.ring_samp_ranges(zma, ring_atoms)
-        tors_dct[dct_label] = samp_range_dct
+    rings_atoms = automol.zmat.all_rings_atoms(zma, zrxn)
+    tors_dct = automol.zmat.all_rings_dct(zma, rings_atoms)
     if tors_dct:
         zma_fs[-1].file.ring_torsions.write(tors_dct, zma_locs)
->>>>>>> 545fe4b7
 
 
 def _save_reaction(zma_fs, zma_locs, zrxn=None):
