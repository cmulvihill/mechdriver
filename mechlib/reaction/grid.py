""" Build the grid for a transition state search
"""

from phydat import phycon
import automol
import autofile


# Main callable function
def grid_maximum_zmatrices(typ, ts_zma, scan_grids, scan_names, scn_save_fs,
                           mod_thy_info, constraint_dct,
                           series='sadpt-maxima', include_endpts=True):
    """ Parses grid(s) of points run along a reaction
        coordinates for the maxima to be able to return guess Z-Matrices
        used in subsequent saddle point optimizations.

        Currently, all reaction scans are ran along a 1D grid, with the
        exception of elimination reactions, which are ran with a 2D grid.

        :param typ: reaction class type
        :type typ: str
        :param grid: set of points that comprise the grid
        :type grid: tuple(numpy.ndarray)
        :param ts_zma: initial ts_zma from ???
        :type ts_zma:
        :param scan_name: name of coordinate in zma along which scan conducted
        :type scan_name: str
        :param scn_save_fs: SCAN/CSCAN object with save filesys prefix
        :type scn_save_fs: autofile.fs.scan or autofile.fs.cscan object
        :param mod_thy_info: ???
        :type mod_thy_info: ???
        :param constraint_dct: values of coordinates to constrain during scan
        :type constraint_dct: dict[str: float]
    """

    print('Assessing scan for a potential maxima...')
    if typ != automol.ReactionClass.ELIMINATION:
        grid, name = scan_grids[0], scan_names[0]
        if typ == automol.par.ReactionClass.Typ.BETA_SCISSION:
            series = 'sadpt-inner-maxima'
        max_zmas = _find_max_1d(typ, grid, ts_zma, name,
                                mod_thy_info, scn_save_fs, constraint_dct,
                                series=series, include_endpts=include_endpts)
    else:
        grid1, grid2 = scan_grids
        name1, name2 = scan_names
        max_zmas = _find_max_2d(grid1, grid2, name1, name2,
                                mod_thy_info, scn_save_fs, constraint_dct)

    return max_zmas


# Max Finder Functions
def _find_max_1d(typ, grid, ts_zma, scan_name,
                 mod_thy_info, scn_save_fs, constraint_dct,
                 series='sadpt-maxima', include_endpts=True):
    """ Parses a one-dimensional grid of points run along a reaction
        coordinates for the maxima to be able to return guess Z-Matrices
        used in subsequent saddle point optimizations.

        For hydrogen migrations, we return an additional zma that involves
        taking the original guess zma and setting the value of the
        scan coordinate to its value at the maximum of the grid. Deals
        with unphysical coords caused by serial optimizations.

        Also return a sequence of zmas {Z(n): 0 <= n <= nmax} where Z(n)
        is a Z-matrix at a point of a scan grid and nmax is index for where
        energy of the grid is maximum.

        :param typ: reaction class type
        :type typ: str
        :param grid: set of points that comprise the grid
        :type grid: tuple(numpy.ndarray)
        :param ts_zma: initial ts_zma from ???
        :type ts_zma:
        :param scan_name: name of coordinate in zma along which scan conducted
        :type scan_name: str
        :param scn_save_fs: SCAN/CSCAN object with save filesys prefix
        :type scn_save_fs: autofile.fs.scan or autofile.fs.cscan object
        :param mod_thy_info: ???
        :type mod_thy_info: ???
        :param constraint_dct: values of coordinates to constrain during scan
        :type constraint_dct: dict[str: float]
        :rtype: tuple(automol.zmat object)
    """

    # Get the locs and energies along the grid
    locs_lst, enes_lst = _grid_vals(
        grid, scan_name, scn_save_fs,
        mod_thy_info, constraint_dct)

    # Grab the maxima based on what is desired
<<<<<<< HEAD
    if 'sadpt' in series:
        if series == 'sadpt-maxima':

            # Get the index where the max energy is found
            max_idx = automol.pot.find_max1d(
                enes_lst, 'sadpt-global', include_endpts=include_endpts)
        if series == 'sadpt-inner-maxima':
            max_idx = automol.pot.find_max1d(
                enes_lst, 'sadpt-innermost', include_endpts=include_endpts)
=======
    if series == 'sadpt-maxima':

        # Get the index where the max energy is found
        max_idx = automol._deprecated.find_max1d(
            enes_lst, 'sadpt-global', include_endpts=include_endpts)
>>>>>>> 161ee973

        if max_idx is not None:
            # Get max locs and coord info (len==2 scn; len==3 cscn)
            max_locs = locs_lst[max_idx]
            if len(max_locs) == 2:
                max_coord, max_val = max_locs[0][0], max_locs[1][0]
            else:
                max_coord, max_val = max_locs[1][0], max_locs[2][0]
            print('  - Found max at '
                  f'{max_coord} = {max_val*phycon.BOHR2ANG:.2f}')
            
            # Get zma at maximum
            max_zmas = (scn_save_fs[-1].file.zmatrix.read(locs_lst[max_idx]),)
            # Add second guess zma for migrations:
            # ZMA = original guess zma with val of scan coord at max
            if typ == automol.ReactionClass.HYDROGEN_MIGRATION:
                max_grid_val = grid[max_idx]
                mig_zma = automol.zmat.set_values_by_name(
                    ts_zma, {scan_name: max_grid_val})
                max_zmas += (mig_zma,)
        else:
            print('No maxima found along the potential')
            max_zmas = None

    elif series == 'full-n1':

        # Get the index where the max energy is found
        max_idx = automol._deprecated.find_max1d(
            enes_lst, 'full-global', include_endpts=include_endpts)

        # idxs and flip list to proceed from max(R) in decreasing order
        max_zmas = tuple(scn_save_fs[-1].file.zmatrix.read(locs_lst[idx])
                         for idx in range(max_idx+1))
        max_zmas = max_zmas[::-1]

    return max_zmas


def _find_max_2d(grid1, grid2, scan_name1, scan_name2,
                 mod_thy_info, scn_save_fs, constraint_dct):
    """ Parses a two-dimensional grid of points run along a reaction
        coordinates for the maxima to be able to return guess Z-Matrices
        used in subsequent saddle point optimizations.

        Currently only returns the maxima along the scan.
        Place ZMA in list for generality, compatiability of 1D grid finder ret
        Might add a second option of getting a ZMA at some point

        :param grid1: set of points that comprise first dimension of grid
        :type: tuple(numpy.ndarray)
        :param grid2: set of points that comprise second dimension of grid
        :type: tuple(numpy.ndarray)
        :param scan_name1: name of coordinate in zma along dirst dimension
        :type scan_name1: str
        :param scan_name2: name of coordinate in zma along second dimension
        :type scan_name2: str
        :param scn_save_fs: SCAN/CSCAN object with save filesys prefix
        :type scn_save_fs: autofile.fs.scan or autofile.fs.cscan object
        :param mod_thy_info: ???
        :type mod_thy_info: ???
        :param constraint_dct: values of coordinates to constrain during scan
        :type constraint_dct: dict[str: float]
    """

    # Find the maximum along the 2D grid
    enes_lst = []
    locs_lst_lst = []
    for grid_val_j in grid2:
        locs_list = []
        for grid_val_i in grid1:
            if constraint_dct is None:
                locs_list.append([[scan_name1, scan_name2],
                                  [grid_val_i, grid_val_j]])
            else:
                locs_list.append([constraint_dct, [scan_name1, scan_name2],
                                  [grid_val_i, grid_val_j]])
        enes = []
        locs_lst = []
        for locs in locs_list:
            # use filesys ene read call
            if scn_save_fs[-1].exists(locs):
                scn_path = scn_save_fs[-1].path(locs)
                sp_save_fs = autofile.fs.single_point(scn_path)
                enes.append(sp_save_fs[-1].file.energy.read(mod_thy_info[1:4]))
                locs_lst.append(locs)
        locs_lst_lst.append(locs_lst)
        if enes:
            enes_lst.append(enes)

    max_enes = []
    max_locs = []
    for idx_j, enes in enumerate(enes_lst):
        max_ene = -10000.
        max_loc = ''
        # Search for the maximum along each idx (coord) to find the max
        # that precludes the endpts (maybe we just find the innermost?)
        max_idx = automol._deprecated.find_max1d(
           enes, 'sadpt-innermost', include_endpts=True)
        max_ene = enes[max_idx]
        max_loc = locs_lst_lst[idx_j][max_idx]
        max_enes.append(max_ene)
        max_locs.append(max_loc)

    min_ene = 10000.
    locs = []
    for idx_j, ene in enumerate(max_enes):
        if ene < min_ene:
            min_ene = ene
            locs = max_locs[idx_j]

    # Use the max locs to determine the max_zma, ret as tuple
    max_locs = locs
    print('max point on scan', max_locs)
    max_zma = scn_save_fs[-1].file.zmatrix.read(max_locs)

    return (max_zma,)


def _grid_vals(grid, scan_name, scn_save_fs,
               mod_thy_info, constraint_dct):
    """ Build a list of the filesystem locators for each optimized
        structure as well as a list of their corresponding energies.

        :param grid: set of points that comprise the grid
        :type grid: tuple(numpy.ndarray)
        :param scan_name: name of coordinate in zma along which scan conducted
        :type scan_name: str
        :param scn_save_fs: SCAN/CSCAN object with save filesys prefix
        :type scn_save_fs: autofile.fs.scan or autofile.fs.cscan object
        :param mod_thy_info: ???
        :type mod_thy_info: ???
        :param constraint_dct: values of coordinates to constrain during scan
        :type constraint_dct: dict[str: float]
    """

    # Initialize the lists
    locs_lst = []
    enes_lst = []

    # Build the lists of all the locs for the grid
    grid_locs = []
    for grid_val_i in grid:
        if constraint_dct is None:
            grid_locs.append([[scan_name], [grid_val_i]])
        else:
            grid_locs.append([constraint_dct, [scan_name], [grid_val_i]])

    # Get the energies along the grid
    for locs in grid_locs:
        if scn_save_fs[-1].exists(locs):
            scn_path = scn_save_fs[-1].path(locs)
            sp_save_fs = autofile.fs.single_point(scn_path)
            enes_lst.append(sp_save_fs[-1].file.energy.read(mod_thy_info[1:4]))
            locs_lst.append(locs)

    return locs_lst, enes_lst<|MERGE_RESOLUTION|>--- conflicted
+++ resolved
@@ -90,23 +90,15 @@
         mod_thy_info, constraint_dct)
 
     # Grab the maxima based on what is desired
-<<<<<<< HEAD
     if 'sadpt' in series:
         if series == 'sadpt-maxima':
 
             # Get the index where the max energy is found
-            max_idx = automol.pot.find_max1d(
+            max_idx = automol._deprecated.find_max1d(
                 enes_lst, 'sadpt-global', include_endpts=include_endpts)
         if series == 'sadpt-inner-maxima':
-            max_idx = automol.pot.find_max1d(
+            max_idx = automol._deprecated.find_max1d(
                 enes_lst, 'sadpt-innermost', include_endpts=include_endpts)
-=======
-    if series == 'sadpt-maxima':
-
-        # Get the index where the max energy is found
-        max_idx = automol._deprecated.find_max1d(
-            enes_lst, 'sadpt-global', include_endpts=include_endpts)
->>>>>>> 161ee973
 
         if max_idx is not None:
             # Get max locs and coord info (len==2 scn; len==3 cscn)
