--- conflicted
+++ resolved
@@ -89,11 +89,8 @@
 
     zrxn_objs = automol.reac.rxn_objs_from_inchi(
         rct_ichs, prd_ichs, indexing='zma')
-<<<<<<< HEAD
-    zrxns = tuple(obj[0] for obj in zrxn_objs)
-    zmas = tuple(obj[1] for obj in zrxn_objs)
-=======
-
+    # zrxns = tuple(obj[0] for obj in zrxn_objs)
+    # zmas = tuple(obj[1] for obj in zrxn_objs)
     zrxns, zmas = [], []
     # for objs in zrxn_objs:
     #     zrxn, zma, _, _ = objs
@@ -104,7 +101,6 @@
     if zrxn_objs:
         zrxns.append(zrxn_objs[0][0])
         zmas.append(zrxn_objs[0][1])
->>>>>>> ffca490c
 
     return zrxns, zmas
 
