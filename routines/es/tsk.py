""" eletronic structure routines modules
"""

# electronic structure routines
import sys
import autofile
import automol
from routines.es._routines import conformer
from routines.es._routines import geom
from routines.es._routines import hr
from routines.es._routines import tau
from routines.es._routines import irc
from routines.es._routines import tsfind
from routines.es.runner import par as runpar
from lib import filesys
from lib import structure


# Dictionary of Electronic Structure Calculations
ES_TSKS = {
    'energy': 'routines.es._sp.run_energy',
    'grad': 'routines.es._sp.run_gradient',
    'hess': 'routines.es._sp.run_hessian',
    'vpt2': 'routines.es._sp.run_vpt2'
}


def run_tsk(tsk, spc_dct, spc_name,
            thy_info, ini_thy_info,
            mr_sp_thy_info, mr_scn_thy_info,
            run_prefix, save_prefix,
            es_keyword_dct=None):
    """ run an electronic structure task
    for generating a list of conformer or tau sampling geometries
    """

    # Print the head of the task
    print(('\n------------------------------------------------' +
           '--------------------------------------'))
    print('\nTask:', tsk, spc_name)
    print('\nOptions for electronic structure task:')
    for key, val in es_keyword_dct.items():
        print('{} = {}'.format(key, val))
    print('')

    # Set keys
    saddle = bool('ts_' in spc_name)
    # vdw = bool('vdw' in spc_name)
    spc = spc_dct[spc_name]

    # Get stuff from task
    [_, job] = tsk.split('_')

    # Run the task if an initial geom exists
    if 'init' in tsk:
        _ = run_geom_init(
            spc, thy_info, ini_thy_info,
            run_prefix, save_prefix, saddle, es_keyword_dct)
    elif 'find' in tsk:
        run_ts(spc_dct, spc_name,
               thy_info, ini_thy_info,
               mr_sp_thy_info, mr_scn_thy_info,
               run_prefix, save_prefix, es_keyword_dct)
    elif 'conf' in tsk:
        run_conformer_tsk(job, spc_dct, spc_name,
                          thy_info, ini_thy_info,
                          run_prefix, save_prefix,
                          saddle, es_keyword_dct)
    elif 'tau' in tsk:
        run_tau_tsk(job, spc_dct, spc_name,
                    thy_info, ini_thy_info,
                    run_prefix, save_prefix,
                    es_keyword_dct)
    elif 'hr' in tsk:
        run_hr_tsk(job, spc_dct, spc_name,
                   thy_info, ini_thy_info,
                   run_prefix, save_prefix,
                   saddle, es_keyword_dct)
    elif 'irc' in tsk:
        run_irc_tsk(job, spc_dct, spc_name,
                    thy_info, ini_thy_info,
                    run_prefix, save_prefix,
                    es_keyword_dct)


# FUNCTIONS FOR SAMPLING AND SCANS #
def run_geom_init(spc, thy_info, ini_thy_info,
                  run_prefix, save_prefix, saddle, es_keyword_dct):
    """ Find the initial geometry
    """

    # Set the spc_info
    spc_info = filesys.inf.get_spc_info(spc)

    # Get es options
    [kickoff_size, kickoff_backward] = spc['kickoff']
    overwrite = es_keyword_dct['overwrite']
    # dist_info = spc['dist_info'] if saddle else ()

    # Modify the theory
    mod_thy_info = filesys.inf.modify_orb_restrict(spc_info, thy_info)
    mod_ini_thy_info = filesys.inf.modify_orb_restrict(spc_info, ini_thy_info)

    # Set the filesystem objects
    thy_run_fs, thy_run_path = filesys.build.spc_thy_fs_from_root(
        run_prefix, spc_info, mod_thy_info)
    thy_save_fs, thy_save_path = filesys.build.spc_thy_fs_from_root(
        save_prefix, spc_info, mod_thy_info)
    ini_thy_save_fs, _ = filesys.build.spc_thy_fs_from_root(
        save_prefix, spc_info, mod_ini_thy_info)
    cnf_run_fs, _ = filesys.build.cnf_fs_from_thy(
        thy_run_path, saddle=saddle)
    cnf_save_fs, _ = filesys.build.cnf_fs_from_thy(
        thy_save_path, saddle=saddle)

    # Set the run filesystem
    if saddle:
        _, ts_path = filesys.build.ts_fs_from_thy(thy_run_path)
        run_fs = filesys.build.run_fs_from_prefix(ts_path)
    else:
        run_fs = filesys.build.run_fs_from_prefix(thy_run_path)

    # Get a reference geometry if one not found
    if not saddle:
        geo = geom.reference_geometry(
            spc, mod_thy_info, mod_ini_thy_info,
            thy_run_fs, thy_save_fs,
            ini_thy_save_fs,
            cnf_run_fs, cnf_save_fs, run_fs,
            kickoff_size=kickoff_size,
            kickoff_backward=kickoff_backward,
            overwrite=overwrite)
    # else:
    #     geo = ts.sadpt_reference_geometry(
    #         spc, mod_thy_info, mod_ini_thy_info,
    #         thy_save_fs, ini_thy_save_fs,
    #         cnf_run_fs, cnf_save_fs, run_fs,
    #         dist_info=dist_info, overwrite=overwrite)

    return geo


def run_conformer_tsk(job, spc_dct, spc_name,
                      thy_info, ini_thy_info,
                      run_prefix, save_prefix,
                      saddle, es_keyword_dct):
    """ Launch tasks associated with conformers.
        Scan: Generate a set of conformer geometries and energies via
              random sampling over torsional coordinates
              following by optimization
        SP: Calculate ene, grad, ..
    """
    spc = spc_dct[spc_name]

    # Set the spc_info
    spc_info = filesys.inf.get_spc_info(spc)

    # Get es options
    overwrite = es_keyword_dct['overwrite']

    # Modify the theory
    mod_thy_info = filesys.inf.modify_orb_restrict(spc_info, thy_info)
    mod_ini_thy_info = filesys.inf.modify_orb_restrict(spc_info, ini_thy_info)

    # Set the filesystem objects
    if not saddle:
        # Build filesys for thy info
        _, thy_run_path = filesys.build.spc_thy_fs_from_root(
            run_prefix, spc_info, mod_thy_info)
        thy_save_fs, thy_save_path = filesys.build.spc_thy_fs_from_root(
            save_prefix, spc_info, mod_thy_info)

        # Build filesys for ini thy info
        _, ini_thy_run_path = filesys.build.spc_thy_fs_from_root(
            run_prefix, spc_info, mod_ini_thy_info)
        _, ini_thy_save_path = filesys.build.spc_thy_fs_from_root(
            save_prefix, spc_info, mod_ini_thy_info)
    else:
        rxn_info = filesys.inf.rxn_info(
            spc['reacs'], spc['prods'], spc_dct)

        # Build filesys for thy info
        _, thy_run_path = filesys.build.rxn_thy_fs_from_root(
            run_prefix, rxn_info, mod_thy_info)
        thy_save_fs, thy_save_path = filesys.build.rxn_thy_fs_from_root(
            save_prefix, rxn_info, mod_thy_info)
        thy_save_fs, thy_save_path = filesys.build.ts_fs_from_thy(
            thy_save_path)
        _, thy_run_path = filesys.build.ts_fs_from_thy(thy_run_path)

        # Build filesys for ini thy info
        _, ini_thy_run_path = filesys.build.rxn_thy_fs_from_root(
            run_prefix, rxn_info, mod_ini_thy_info)
        _, ini_thy_save_path = filesys.build.rxn_thy_fs_from_root(
            save_prefix, rxn_info, mod_ini_thy_info)
        _, ini_thy_save_path = filesys.build.ts_fs_from_thy(
            ini_thy_save_path)
        _, ini_thy_run_path = filesys.build.ts_fs_from_thy(
            ini_thy_run_path)

    if job == 'samp':

        # Build conformer filesys
        cnf_run_fs, _ = filesys.build.cnf_fs_from_prefix(
            thy_run_path, cnf=None)
        cnf_save_fs, _ = filesys.build.cnf_fs_from_prefix(
            thy_save_path, cnf=None)

        # Set up the run scripts
        _, opt_script_str, _, opt_kwargs = runpar.run_qchem_par(
            *thy_info[0:2])

        # Set variables if it is a saddle
        dist_info = spc['dist_info'] if saddle else ()
        two_stage = saddle
        rxn_class = spc['class'] if saddle else ''
        mc_nsamp = spc['mc_nsamp']

        # Read the geometry and zma from the ini file system
        if not saddle:
            geo = thy_save_fs[-1].file.geometry.read(mod_ini_thy_info[1:4])
            zma = thy_save_fs[-1].file.zmatrix.read(mod_ini_thy_info[1:4])
            tors_names = automol.geom.zmatrix_torsion_coordinate_names(geo)
            geo_path = thy_save_fs[-1].path(mod_ini_thy_info[1:4])
        else:
            geo = thy_save_fs[0].file.geometry.read()
            zma = thy_save_fs[0].file.zmatrix.read()
            tors_names = spc['tors_names']
            geo_path = thy_save_fs[0].path()

        print('Sampling done using geom from {}'.format(geo_path))

        # Run the sampling
        conformer.conformer_sampling(
            zma, spc_info,
            mod_thy_info, thy_save_fs,
            cnf_run_fs, cnf_save_fs,
            opt_script_str, overwrite,
            saddle=saddle, nsamp_par=mc_nsamp,
            tors_names=tors_names, dist_info=dist_info,
            two_stage=two_stage, rxn_class=rxn_class, **opt_kwargs)

    elif job in ('energy', 'grad', 'hess', 'vpt2'):

        # Build conformer filesys
        cnf_run_fs, _ = filesys.build.cnf_fs_from_prefix(
            ini_thy_run_path, cnf=None)
        cnf_save_fs, cnf_save_locs = filesys.build.cnf_fs_from_prefix(
            ini_thy_save_path, cnf='min')

        # Check if locs exist, kill if it doesn't
        if not cnf_save_locs:
            print('*ERROR: No min-energy conformer found for level:',
                  ini_thy_save_path)
            sys.exit()

        # Set up the run scripts
        script_str, _, kwargs, _ = runpar.run_qchem_par(
            *thy_info[0:2])

        # Run the job over all the conformers requested by the user
        for locs in cnf_save_locs:
            geo_run_path = cnf_run_fs[-1].path([locs])
            geo_save_path = cnf_save_fs[-1].path([locs])
            cnf_run_fs[-1].create([locs])
            zma, geo = filesys.read.get_zma_geo(cnf_save_fs, [locs])
            eval(ES_TSKS[job])(
                zma, geo, spc_info, mod_thy_info,
                cnf_save_fs, geo_run_path, geo_save_path, [locs],
                script_str, overwrite, **kwargs)


def run_tau_tsk(job, spc_dct, spc_name,
                thy_info, ini_thy_info,
                run_prefix, save_prefix,
                es_keyword_dct):
    """ Energies, gradients, and hessians,
        for set of arbitrarily sampled torsional coordinates
        with all other coordinates optimized
    """
    spc = spc_dct[spc_name]

    # Set the spc_info
    spc_info = filesys.inf.get_spc_info(spc)

    # Get es options
    overwrite = es_keyword_dct['overwrite']
    nsamp_par = spc['mc_nsamp']

    # Script
    _, opt_script_str, _, opt_kwargs = runpar.run_qchem_par(
        *thy_info[0:2])

    # Modify the theory
    mod_thy_info = filesys.inf.modify_orb_restrict(spc_info, thy_info)
    mod_ini_thy_info = filesys.inf.modify_orb_restrict(spc_info, ini_thy_info)

    # Set the filesystem objects for thy info
    _, thy_run_path = filesys.build.spc_thy_fs_from_root(
        run_prefix, spc_info, mod_thy_info)
    _, thy_save_path = filesys.build.spc_thy_fs_from_root(
        save_prefix, spc_info, mod_thy_info)

    # Set the filesystem objects for ini thy_info
    ini_thy_save_fs, _ = filesys.build.spc_thy_fs_from_root(
        save_prefix, spc_info, mod_ini_thy_info)

    # Set up tau filesystem objects
    tau_run_fs, _ = filesys.build.tau_fs_from_thy(thy_run_path, tau='all')
    tau_save_fs, _ = filesys.build.tau_fs_from_thy(thy_save_path, tau='all')

    if job == 'samp':
        _, opt_script_str, _, opt_kwargs = runpar.run_qchem_par(
            *thy_info[0:2])
        tau.tau_sampling(
            spc_info,
            mod_thy_info, mod_ini_thy_info, ini_thy_save_fs,
            tau_run_fs, tau_save_fs,
            opt_script_str, overwrite, nsamp_par, **opt_kwargs)
    elif job in ('energy', 'grad', 'hess'):
        # Set up the run scripts
        script_str, _, kwargs, _ = runpar.run_qchem_par(
            *thy_info[0:2])
        tau_run_fs, _ = filesys.build.tau_fs_from_thy(thy_run_path, tau='all')
        tau_save_fs, tau_locs = filesys.build.tau_fs_from_thy(
            thy_save_path, tau='all')
        # Run the job over all the conformers requested by the user
        for locs in tau_locs:
            geo_run_path = tau_run_fs[-1].path(locs)
            geo_save_path = tau_save_fs[-1].path(locs)
            zma, geo = filesys.read.get_zma_geo(tau_save_fs, locs)
            tau_run_fs[-1].create(locs)
            eval(ES_TSKS[job])(
                zma, geo, spc_info, mod_thy_info,
                tau_save_fs, geo_run_path, geo_save_path, locs,
                script_str, overwrite, **kwargs)


def run_hr_tsk(job, spc_dct, spc_name, thy_info, ini_thy_info,
               run_prefix, save_prefix,
               saddle, es_keyword_dct):
    """ run a scan over the specified torsional coordinates
    """

    spc = spc_dct[spc_name]

    # Set the spc_info
    spc_info = filesys.inf.get_spc_info(spc)

    # Script
    _, opt_script_str, _, opt_kwargs = runpar.run_qchem_par(
        *thy_info[0:2])

    # Modify the theory
    mod_thy_info = filesys.inf.modify_orb_restrict(spc_info, thy_info)
    mod_ini_thy_info = filesys.inf.modify_orb_restrict(spc_info, ini_thy_info)

    # Set the filesystem objects
    if not saddle:
        _, thy_run_path = filesys.build.spc_thy_fs_from_root(
            run_prefix, spc_info, mod_thy_info)
        _, thy_save_path = filesys.build.spc_thy_fs_from_root(
            save_prefix, spc_info, mod_thy_info)
        _, ini_thy_run_path = filesys.build.spc_thy_fs_from_root(
            run_prefix, spc_info, mod_ini_thy_info)
        _, ini_thy_save_path = filesys.build.spc_thy_fs_from_root(
            save_prefix, spc_info, mod_ini_thy_info)
    else:
        rxn_info = filesys.inf.rxn_info(
            spc['reacs'], spc['prods'], spc_dct)

        # Build filesys for thy info
        _, thy_run_path = filesys.build.rxn_thy_fs_from_root(
            run_prefix, rxn_info, mod_thy_info)
        _, thy_save_path = filesys.build.rxn_thy_fs_from_root(
            save_prefix, rxn_info, mod_thy_info)
        _, thy_save_path = filesys.build.ts_fs_from_thy(thy_save_path)
        _, thy_run_path = filesys.build.ts_fs_from_thy(thy_run_path)

        # Build filesys for ini thy info
        _, ini_thy_run_path = filesys.build.rxn_thy_fs_from_root(
            run_prefix, rxn_info, mod_ini_thy_info)
        _, ini_thy_save_path = filesys.build.rxn_thy_fs_from_root(
            save_prefix, rxn_info, mod_ini_thy_info)
        _, ini_thy_save_path = filesys.build.ts_fs_from_thy(
            ini_thy_save_path)
        _, ini_thy_run_path = filesys.build.ts_fs_from_thy(
            ini_thy_run_path)

    # Build cnf filesys using the ini thy filesys (needed for all HR jobs)
    ini_cnf_run_fs, _ = filesys.build.cnf_fs_from_prefix(
        ini_thy_run_path, cnf=None)
    ini_cnf_save_fs, ini_cnf_save_locs = filesys.build.cnf_fs_from_prefix(
        ini_thy_save_path, cnf='min')
    ini_cnf_save_paths = filesys.build.cnf_paths_from_locs(
        ini_cnf_save_fs, ini_cnf_save_locs)
    ini_cnf_run_paths = filesys.build.cnf_paths_from_locs(
        ini_cnf_run_fs, ini_cnf_save_locs)

    # Create run fs if that directory has been deleted to run the jobs
    print('inf_cnf_save_locs test:', ini_cnf_save_locs)
    ini_cnf_run_fs[-1].create(ini_cnf_save_locs)

    # Get options from the dct or es options lst
    frm_bnd_key = spc['frm_bnd_key'] if saddle else ()
    brk_bnd_key = spc['brk_bnd_key'] if saddle else ()
    overwrite = es_keyword_dct['overwrite']
    ndim_tors = es_keyword_dct['ndim_tors']
    frz_all_tors = es_keyword_dct['frz_all_tors']
    scan_increment = spc['hind_inc']
    run_tors_names = spc['tors_names'] if 'tors_names' in spc else ()
    run_tors_names = [[name] for name in run_tors_names]

    # Set up the hind rot names by reading zma, geo from ini filesystem
    zma, geo = filesys.read.get_zma_geo(ini_cnf_save_fs, ini_cnf_save_locs)
    run_tors_names, run_tors_grids = structure.tors.hr_prep(
        zma, geo, run_tors_names=run_tors_names,
        scan_increment=scan_increment, ndim_tors=ndim_tors,
        saddle=saddle, frm_bnd_key=frm_bnd_key, brk_bnd_key=brk_bnd_key)

    # Run the task if any torsions exist
    if run_tors_names:

        # Set constraint dct
        if not frz_all_tors:
            constraint_dct = None
        else:
            constraint_dct = structure.tors.build_constraint_dct(
                zma, run_tors_names)

        # Set up ini filesystem for scans
        ini_scn_run_fs = filesys.build.scn_fs_from_cnf(
            ini_cnf_run_paths[0], constraint_dct=constraint_dct)
        ini_scn_save_fs = filesys.build.scn_fs_from_cnf(
            ini_cnf_save_paths[0], constraint_dct=constraint_dct)

        if job == 'scan':

            hr.hindered_rotor_scans(
                zma, spc_info, mod_thy_info,
                ini_scn_run_fs, ini_scn_save_fs,
                run_tors_names, run_tors_grids,
                opt_script_str, overwrite,
                saddle=saddle, constraint_dct=constraint_dct, **opt_kwargs)

        elif job in ('energy', 'grad', 'hess', 'vpt2'):

            script_str, _, kwargs, _ = runpar.run_qchem_par(
                *thy_info[0:2])
            for tors_names in run_tors_names:
                scn_locs = filesys.build.scn_locs_from_fs(
                    ini_scn_save_fs, tors_names, constraint_dct=constraint_dct)
                if scn_locs:
                    for locs in scn_locs:
                        geo_run_path = ini_scn_run_fs[-1].path(locs)
                        geo_save_path = ini_scn_save_fs[-1].path(locs)
                        zma, geo = filesys.read.get_zma_geo(
                            ini_scn_save_fs, locs)
                        ini_scn_run_fs[-1].create(locs)
                        eval(ES_TSKS[job])(
                            zma, geo, spc_info, mod_thy_info,
                            ini_scn_save_fs, geo_run_path, geo_save_path, locs,
                            script_str, overwrite, **kwargs)
                else:
                    print('*WARNING: NO SCAN INFORMATION EXISTS.',
                          'Doing scan vs cscan?')
    else:
        print('No torsional modes in the species')


def run_irc_tsk(job, spc_dct, spc_name, thy_info, ini_thy_info,
                run_prefix, save_prefix, es_keyword_dct):
    """ run a scan over the specified torsional coordinates
    """

    # Get dct for specific species task is run for
    spc = spc_dct[spc_name]

    # Set up coordinate name
    coo_name = 'RC'

    # Set the spc_info
    spc_info = filesys.inf.get_spc_info(spc)

    # Script
    _, opt_script_str, _, opt_kwargs = runpar.run_qchem_par(
        *thy_info[0:2])

    # Modify the theory
    mod_thy_info = filesys.inf.modify_orb_restrict(spc_info, thy_info)
    mod_ini_thy_info = filesys.inf.modify_orb_restrict(spc_info, ini_thy_info)

    # Get options from the dct or es options lst
    overwrite = es_keyword_dct['overwrite']
    irc_idxs = spc['irc_idxs']

    # Set the filesystem objects
    rxn_info = filesys.inf.rxn_info(
        spc['reacs'], spc['prods'], spc_dct)

    _, thy_run_path = filesys.build.rxn_thy_fs_from_root(
        run_prefix, rxn_info, mod_thy_info)
    _, thy_save_path = filesys.build.rxn_thy_fs_from_root(
        save_prefix, rxn_info, mod_thy_info)
    _, thy_save_path = filesys.build.ts_fs_from_thy(thy_save_path)
    _, thy_run_path = filesys.build.ts_fs_from_thy(thy_run_path)

    _, ini_thy_run_path = filesys.build.rxn_thy_fs_from_root(
        run_prefix, rxn_info, mod_ini_thy_info)
    _, ini_thy_save_path = filesys.build.rxn_thy_fs_from_root(
        save_prefix, rxn_info, mod_ini_thy_info)
    _, ini_thy_save_path = filesys.build.ts_fs_from_thy(ini_thy_save_path)
    _, ini_thy_run_path = filesys.build.ts_fs_from_thy(ini_thy_run_path)

    ini_cnf_run_fs, _ = filesys.build.cnf_fs_from_prefix(
        ini_thy_run_path, cnf=None)
    ini_cnf_save_fs, ini_cnf_save_locs = filesys.build.cnf_fs_from_prefix(
        ini_thy_save_path, cnf='min')
    ini_cnf_save_paths = filesys.build.cnf_paths_from_locs(
        ini_cnf_save_fs, ini_cnf_save_locs)
    ini_cnf_run_paths = filesys.build.cnf_paths_from_locs(
        ini_cnf_run_fs, ini_cnf_save_locs)
    ini_cnf_run_fs[-1].create(ini_cnf_save_locs)

    ini_scn_run_fs = autofile.fs.scan(ini_cnf_run_paths[0])
    ini_scn_save_fs = autofile.fs.scan(ini_cnf_save_paths[0])

    if job == 'scan':

        # Script
        _, opt_script_str, _, opt_kwargs = runpar.run_qchem_par(
            *thy_info[0:2])

        zma, geo = filesys.read.get_zma_geo(ini_cnf_save_fs, ini_cnf_save_locs)
        irc.scan(
            geo, spc_info, mod_thy_info, coo_name, irc_idxs,
            ini_scn_save_fs, ini_scn_run_fs, ini_cnf_run_paths[0],
            overwrite, opt_script_str, **opt_kwargs)

    elif job in ('energy'):

        # Script
        script_str, _, kwargs, _ = runpar.run_qchem_par(
            *mod_thy_info[0:2])

        # Need to put in something with the IRC idxs
        for idx in irc_idxs:
            locs = [[coo_name], [idx]]
            geo_run_path = ini_scn_run_fs[-1].path(locs)
            geo_save_path = ini_scn_save_fs[-1].path(locs)
            zma, geo = filesys.read.get_zma_geo(ini_scn_save_fs, locs)
            ini_scn_run_fs[-1].create(locs)
            eval(ES_TSKS[job])(
                zma, geo, spc_info, mod_thy_info,
                ini_scn_save_fs, geo_run_path, geo_save_path, locs,
                script_str, overwrite, **kwargs)


def run_ts(spc_dct, spc_name,
           thy_info, ini_thy_info,
           mr_sp_thy_info, mr_scn_thy_info,
           run_prefix, save_prefix,
           es_keyword_dct):
    """ find a transition state
    """

    # Get dct for specific species task is run for
    ts_dct = spc_dct[spc_name]

    # Build inf objects for the rxn and ts
    ts_info = ('', spc_dct[spc_name]['chg'], spc_dct[spc_name]['mul'])
    rxn_info = filesys.inf.rxn_info(
        spc_dct[spc_name]['reacs'], spc_dct[spc_name]['prods'], spc_dct)

    # Set various TS information using the dictionary
    ini_zma = ts_dct['zma']
    typ = ts_dct['class']
    grid = ts_dct['grid']
    dist_info = ts_dct['dist_info']
    dist_name, _, update_guess, brk_name, _ = dist_info

    # Get es options
    vrc_dct = {}
    overwrite = es_keyword_dct['overwrite']
    nobar_mod = es_keyword_dct['nobarrier']

    # Modify the theory
    mod_thy_info = filesys.inf.modify_orb_restrict(ts_info, thy_info)
    mod_ini_thy_info = filesys.inf.modify_orb_restrict(ts_info, ini_thy_info)
    if mr_sp_thy_info is not None:
        mod_mr_sp_thy_info = filesys.inf.modify_orb_restrict(
            ts_info, mr_sp_thy_info)
    else:
        mod_mr_sp_thy_info = None
    if mr_scn_thy_info is not None:
        mod_mr_scn_thy_info = filesys.inf.modify_orb_restrict(
            ts_info, mr_scn_thy_info)
    else:
        mod_mr_scn_thy_info = None

    _, opt_script_str, _, opt_kwargs = runpar.run_qchem_par(
        *thy_info[0:2])

    # Build filesys for thy info for single reference
    _, thy_run_path = filesys.build.rxn_thy_fs_from_root(
        run_prefix, rxn_info, mod_thy_info)
    _, thy_save_path = filesys.build.rxn_thy_fs_from_root(
        save_prefix, rxn_info, mod_thy_info)

    # Build filesys for ini thy info for single reference
    _, ini_thy_run_path = filesys.build.rxn_thy_fs_from_root(
        run_prefix, rxn_info, mod_ini_thy_info)
    _, ini_thy_save_path = filesys.build.rxn_thy_fs_from_root(
        save_prefix, rxn_info, mod_ini_thy_info)

    # Build the ts fs
    ts_save_fs, ts_save_path = filesys.build.ts_fs_from_thy(thy_save_path)
    _, ts_run_path = filesys.build.ts_fs_from_thy(thy_run_path)
    run_fs = autofile.fs.run(ts_run_path)

<<<<<<< HEAD
    # Build the ts fs 
    ini_ts_save_fs, ini_ts_save_path = filesys.build.ts_fs_from_thy(ini_thy_save_path)
    _, ini_ts_run_path = filesys.build.ts_fs_from_thy(ini_thy_run_path)

    # Set the cnf fs to see if TS is available or for searching
    cnf_save_fs, cnf_save_locs = filesys.build.cnf_fs_from_prefix(
        thy_save_path, cnf='min')
    cnf_run_fs, _ = filesys.build.cnf_fs_from_thy(
        thy_run_path, cnf=None, saddle=True)
=======
    # Build the ts fs
    ini_ts_save_fs, ini_ts_save_path = fbuild.ts_fs_from_thy(ini_thy_save_path)
    _, ini_ts_run_path = fbuild.ts_fs_from_thy(ini_thy_run_path)

    # Set the cnf fs to see if TS is available or for searching
    cnf_save_fs, cnf_save_locs = fbuild.cnf_fs_from_prefix(
        ts_save_path, cnf='min')
    cnf_run_fs, _ = fbuild.cnf_fs_from_prefix(
        ts_run_path, cnf=None)
>>>>>>> 7086a6ff

    # Get the transition state
    # ts_found = False
    if cnf_save_locs and not overwrite:
        print('TS found and saved previously in ',
              cnf_save_fs[-1].path(cnf_save_locs))
        # ts_class, ts_original_zma, ts_tors_names, ts_dist_info
        # geo, zma, final_dist = check_filesys_for_ts(
        #     ts_dct, ts_zma, cnf_save_fs, overwrite,
        #     typ, dist_info, dist_name, bkp_ts_class_data)
        zma = cnf_save_fs[-1].file.zmatrix.read(cnf_save_locs)

        # Add an angle check which is added to spc dct for TS (crap code...)
        vals = automol.zmatrix.values(zma)
        final_dist = vals[dist_name]
        dist_info[1] = final_dist
        angle = conformer.check_angle(
            zma,
            ts_dct['dist_info'],
            ts_dct['class'])
        ts_dct['dist_info'][1] = final_dist
        ts_dct['dist_info'][4] = angle

        print('TS found and saved previously in ',
              cnf_save_fs[-1].path(cnf_save_locs))
    else:
        # Initialize switch var to go nobarrier routine to sadpt routine
        switch = False
        print('No transition state found in filesys.',
              'Proceeding to find it...')
        _print_ts_method(ts_dct, es_keyword_dct['nobarrier'])

        # Find transition state through correct routine
        if _nobarrier(ts_dct):

            # Build multireference thy info objects
            if mod_mr_scn_thy_info:
                _, thy_run_path = filesys.build.rxn_thy_fs_from_root(
                    run_prefix, rxn_info, mod_mr_scn_thy_info)
                _, thy_save_path = filesys.build.rxn_thy_fs_from_root(
                    save_prefix, rxn_info, mod_mr_scn_thy_info)
                scn_run_fs = autofile.fs.scan(thy_run_path)
                scn_save_fs = autofile.fs.scan(thy_save_path)
            else:
                print('Need mlvl specified')
            if mod_mr_sp_thy_info:
                _, thy_run_path = filesys.build.rxn_thy_fs_from_root(
                    run_prefix, rxn_info, mod_mr_sp_thy_info)
                _, thy_save_path = filesys.build.rxn_thy_fs_from_root(
                    save_prefix, rxn_info, mod_mr_sp_thy_info)
            else:
                print('Need mlvl specified')

            # Set up the scan filesys (need scan and cscan for rc
            scn_run_fs = autofile.fs.scan(thy_run_path)
            scn_save_fs = autofile.fs.scan(thy_save_path)

            # Run the barrierless transition state
            tsfind.barrierless_transition_state(
                ts_info, ini_zma, ts_dct, spc_dct,
                grid,
                dist_name,
                nobar_mod,
                mod_ini_thy_info, mod_thy_info,
                mod_mr_scn_thy_info, mod_mr_sp_thy_info,
                run_prefix, save_prefix,
                scn_run_fs, scn_save_fs,
                overwrite, vrc_dct,
                update_guess, **opt_kwargs)

            # Print switch message
            if switch:
                print('Analysis of computed surface suggests saddle point.')
                print('Attempting to find saddle point using surface...')

        if not _nobarrier(ts_dct) or (_nobarrier(ts_dct) and switch):

            tsfind.sadpt_transition_state(
                ini_zma, ts_info, mod_thy_info,
                thy_run_path, thy_save_path,
                ini_thy_save_path,
                cnf_run_fs, cnf_save_fs,
                ts_save_fs, ts_save_path, run_fs,
                typ, grid, update_guess,
                dist_name, dist_info, brk_name,
                opt_script_str, overwrite,
                es_keyword_dct, **opt_kwargs)

    # _ = ts_found
    # if not ts_found:
    #    print('No TS was found...')

def _nobarrier(ts_dct):
    """ Determine if reaction is barrierless
    """
    rad_rad = bool('radical radical' in ts_dct['class'])
    low_spin = bool('low' in ts_dct['class'])
    no_elim = bool('elimination' not in ts_dct['class'])
    return rad_rad and low_spin and no_elim


def _print_ts_method(ts_dct, nobarrier_mod):
    """ Print a message
    """
    if _nobarrier(ts_dct):
        print('Reaction is low-spin, radical-radical addition or abstraction')
        print('Assuming reaction is barrierless...')
        print('Finding a transition state according to the requested',
              '{} model...'.format(nobarrier_mod.upper()))
    else:
        print('Reaction is either (1) unimolecular, (2) molecule-radical, or',
              '(3) high-spin, radical-radical addition or abstraction')
        print('Assuming reaction has a saddle point on potential surface...')
        print('Finding the geometry of the saddle point...')<|MERGE_RESOLUTION|>--- conflicted
+++ resolved
@@ -618,27 +618,15 @@
     _, ts_run_path = filesys.build.ts_fs_from_thy(thy_run_path)
     run_fs = autofile.fs.run(ts_run_path)
 
-<<<<<<< HEAD
-    # Build the ts fs 
+    # Build the ts fs
     ini_ts_save_fs, ini_ts_save_path = filesys.build.ts_fs_from_thy(ini_thy_save_path)
     _, ini_ts_run_path = filesys.build.ts_fs_from_thy(ini_thy_run_path)
 
     # Set the cnf fs to see if TS is available or for searching
     cnf_save_fs, cnf_save_locs = filesys.build.cnf_fs_from_prefix(
-        thy_save_path, cnf='min')
-    cnf_run_fs, _ = filesys.build.cnf_fs_from_thy(
-        thy_run_path, cnf=None, saddle=True)
-=======
-    # Build the ts fs
-    ini_ts_save_fs, ini_ts_save_path = fbuild.ts_fs_from_thy(ini_thy_save_path)
-    _, ini_ts_run_path = fbuild.ts_fs_from_thy(ini_thy_run_path)
-
-    # Set the cnf fs to see if TS is available or for searching
-    cnf_save_fs, cnf_save_locs = fbuild.cnf_fs_from_prefix(
         ts_save_path, cnf='min')
-    cnf_run_fs, _ = fbuild.cnf_fs_from_prefix(
+    cnf_run_fs, _ = filesys.build.cnf_fs_from_prefix(
         ts_run_path, cnf=None)
->>>>>>> 7086a6ff
 
     # Get the transition state
     # ts_found = False
