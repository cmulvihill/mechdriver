--- conflicted
+++ resolved
@@ -385,10 +385,6 @@
     if ich == orig_ich:
         same = True
     if not same:
-<<<<<<< HEAD
-        print('test;', ich, orig_ich)
-=======
->>>>>>> 77517e90
         print(" - new inchi {} is not the same as old {}".format(ich, orig_ich))
 
     return same
