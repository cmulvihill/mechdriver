--- conflicted
+++ resolved
@@ -15,7 +15,6 @@
 from lib.submission import DEFAULT_SCRIPT_DCT
 
 
-<<<<<<< HEAD
 # OBTAIN THE PATH TO THE DIRECTORY CONTAINING THE TEMPLATES #
 CUR_PATH = os.path.dirname(os.path.realpath(__file__))
 
@@ -43,8 +42,6 @@
     return temps
 
 
-=======
->>>>>>> a725801a
 # THERMP
 def write_thermp_inp(spc_dct_i, temps,
                      enthalpyt=0.0, breakt=1000.0
@@ -136,11 +133,7 @@
     return pac99_str
 
 
-<<<<<<< HEAD
-def get_thermo_paths(spc_info, run_prefix):
-=======
 def thermo_paths(spc_info, run_prefix):
->>>>>>> a725801a
     """ Set up the path for saving the pf input and output.
         Placed in a MESSPF, NASA dirs high in run filesys.
     """
