"""
  Functions handling hindered rotor model calculations
"""

import itertools
import numpy
from scipy.interpolate import interp1d
import automol
import mess_io
import projrot_io
from autofile import fs
from lib import filesys
from lib.phydat import phycon
from lib.structure import tors as torsprep
from lib.structure import geom as geomprep


# FUNCTIONS TO BUILD ROTOR OBJECTS CONTAINING ALL NEEDED INFO
def build_rotors(spc_dct_i, pf_filesystems, pf_models, pf_levels,
                 rxn_class='', frm_bnd_keys=(), brk_bnd_keys=(),
                 tors_geo=True):
    """ Add more rotor info
    """

    saddle = bool(rxn_class and (frm_bnd_keys or brk_bnd_keys))

    # Set up tors level filesystem and model and level
    tors_model = pf_models['tors']
    tors_ene_info = pf_levels['tors'][1][0]
    mod_tors_ene_info = filesys.inf.modify_orb_restrict(
        filesys.inf.get_spc_info(spc_dct_i), tors_ene_info)
    [cnf_fs, cnf_save_path, min_cnf_locs, _, _] = pf_filesystems['tors']

    # Grab the zmatrix
    if min_cnf_locs is not None:
        zma_fs = fs.manager(cnf_fs[-1].path(min_cnf_locs), 'ZMATRIX')
        zma = zma_fs[-1].file.zmatrix.read([0])
        remdummy = geomprep.build_remdummy_shift_lst(zma)
        geo = cnf_fs[-1].file.geometry.read(min_cnf_locs) if tors_geo else None

        # Read the reference energy
        ref_ene = torsprep.read_tors_ene(
            cnf_fs, min_cnf_locs, mod_tors_ene_info)

    # Set the tors names
    rotor_inf = _rotor_info(
        zma, spc_dct_i, cnf_fs, min_cnf_locs, tors_model,
        frm_bnd_keys=frm_bnd_keys, brk_bnd_keys=brk_bnd_keys)

    # Read the potential energy surface for the rotors
    num_rotors = len(rotor_inf[0])
    rotors = []
    for tors_names, tors_grids, tors_syms in zip(*rotor_inf):

        # Initialize dct to hold info for each torsion of rotor
        rotor_dct = {}

        # Read the potential along the rotors
        if tors_model in ('mdhr', 'mdhrv'):

            # Set to read additional info for vibrational adiabaticity
            if tors_model == 'mdhrv':
                read_geom, read_grad, read_hess = True, True, True
            else:
                read_geom, read_grad, read_hess = False, False, False

            # Read and MDHR potential for single MDHR rotor
            # Could be MDHR mod for sys w/ 1 Rotor
            if ((num_rotors > 1 and len(tors_names) > 1) or num_rotors == 1):
                pot, geoms, grads, hessians, _ = torsprep.read_hr_pot(
                    tors_names, tors_grids,
                    cnf_save_path,
                    mod_tors_ene_info, ref_ene,
                    constraint_dct=None,   # No extra frozen treatments
                    read_geom=read_geom,
                    read_grad=read_grad,
                    read_hess=read_hess)
                rotor_dct['mdhr_pot_data'] = (pot, geoms, grads, hessians)

        for tname, tgrid, tsym in zip(tors_names, tors_grids, tors_syms):

            # Build constraint dct
            if tors_model == '1dhrf':
                tname_tup = tuple([tname])
                const_names = tuple(itertools.chain(*rotor_inf[0]))
                constraint_dct = torsprep.build_constraint_dct(
                    zma, const_names, tname_tup)
            elif tors_model == '1dhrfa':
                coords = list(automol.zmatrix.coordinates(zma))
                const_names = tuple(coord for coord in coords)
                tname_tup = tuple([tname])
                constraint_dct = torsprep.build_constraint_dct(
                    zma, const_names, tname_tup)
            else:
                constraint_dct = None

            # Call read pot for 1DHR
            pot, _, _, _, _ = torsprep.read_hr_pot(
                [tname], [tgrid],
                cnf_save_path,
                mod_tors_ene_info, ref_ene,
                constraint_dct)
            pot = _hrpot_spline_fitter(pot, min_thresh=-0.10, max_thresh=50.0)

            # Get the HR groups and axis for the rotor
            group, axis, pot, sym_num = torsprep.set_tors_def_info(
                zma, tname, tsym, pot,
                frm_bnd_keys, rxn_class, saddle=saddle)
            remdummy = geomprep.build_remdummy_shift_lst(zma)

            # Get the indices for the torsion
            mode_idxs = automol.zmatrix.coord_idxs(zma, tname)
            mode_idxs = tuple((idx+1 for idx in mode_idxs))

            # Determine the flux span using the symmetry number
            mode_span = 360.0 / tsym

            # Build dictionary for the torsion
            keys = ['group', 'axis', 'sym_num', 'remdummy', 'pot',
                    'atm_idxs', 'span', 'hrgeo']
            vals = [group, axis, sym_num, remdummy, pot,
                    mode_idxs, mode_span, geo]
            rotor_dct[tname] = dict(zip(keys, vals))

        # print('rotors pot test:', pot)
        # Append to lst
        rotors.append(rotor_dct)

    return rotors


def _rotor_info(zma, spc_dct_i, cnf_fs, min_cnf_locs, tors_model,
                frm_bnd_keys=(), brk_bnd_keys=()):
    """ get tors stuff
    """

    # Read the increments from the filesystem
    if 'hind_inc' in spc_dct_i:
        scan_increment = spc_dct_i['hind_inc']
    else:
        scan_increment = 30. * phycon.DEG2RAD

    # Set up ndim tors
    if '1dhr' in tors_model:
        tors_model = '1dhr'
    elif 'mdhr' in tors_model:
        tors_model = 'mdhr'

    # Obtain the info for each of the rotors
    run_tors_names = torsprep.tors_name_prep(
        spc_dct_i, cnf_fs, min_cnf_locs, tors_model)
    if run_tors_names:
        rotor_names, rotor_grids, rotor_syms = torsprep.hr_prep(
            zma=zma,
            tors_name_grps=run_tors_names,
            scan_increment=scan_increment,
            tors_model=tors_model,
            frm_bnd_keys=frm_bnd_keys,
            brk_bnd_keys=brk_bnd_keys)

    else:
        rotor_names, rotor_grids, rotor_syms = (), (), ()
        print('No tors info could be found from spcdct, filesys, or geom.')

    return rotor_names, rotor_grids, rotor_syms


# FUNCTIONS TO WRITE STRINGS FOR THE ROTORS FOR VARIOUS SITUATION
def make_hr_strings(rotors, run_path, tors_model,
                    mess_hr=True, mess_ir=True,
                    mess_flux=True, projrot=True):
    """ Procedure for building the MESS strings
        :return mess_allrot_str: combination of intl and hr strs
        :return mess_hr_str: hr strs
    """

    mess_allr_str, mess_hr_str, mess_flux_str, projrot_str = '', '', '', ''
    mdhr_dat = ''
    numrotors = len(rotors)
    for rotor in rotors:
        # Set some options for writing
        # if len(rotor) == 1:

        # Write the strings for each torsion of the rotor
        for tors_name, tors_dct in rotor.items():
            if 'D' in tors_name:
                tors_strs = _rotor_tors_strs(
                    tors_name, tors_dct['group'], tors_dct['axis'],
                    tors_dct['sym_num'], tors_dct['pot'],
                    tors_dct['remdummy'], tors_dct['hrgeo'],
                    tors_dct['atm_idxs'], tors_dct['span'],
                    mess_hr=mess_hr, mess_ir=mess_ir,
                    mess_flux=mess_flux, projrot=projrot)
                mess_hr_str += tors_strs[0]
                mess_flux_str += tors_strs[2]
                projrot_str += tors_strs[3]

                # For MDHR, add the appropriate string
                if 'mdhr' in tors_model:
                    if ((numrotors > 1 and len(rotor) > 1) or numrotors == 1):
                        mess_allr_str += tors_strs[1]
                    else:
                        mess_allr_str += tors_strs[0]
                else:
                    mess_allr_str += tors_strs[0]

        # Write the MDHR potential file string for the one MDHR
        # if len(rotor) > 1 and 'mdhr_pot_data' in rotor:
        if 'mdhr_pot_data' in rotor:
            pot, geoms, grads, hessians = rotor['mdhr_pot_data']
            hr_freqs = torsprep.calc_hr_frequenices(
                geoms, grads, hessians, run_path)
            mdhr_dat = mess_io.writer.mdhr_data(
                pot, freqs=hr_freqs, nrot=numrotors)

    return mess_allr_str, mess_hr_str, mess_flux_str, projrot_str, mdhr_dat


def _rotor_tors_strs(tors_name, group, axis,
                     sym_num, pot, remdummy,
                     hr_geo, mode_idxs, mode_span,
                     mess_hr=True, mess_ir=True,
                     mess_flux=True, projrot=True):
    """ Gather the 1DHR torsional data and gather them into a MESS file
    """

    mess_hr_str = ''
    if mess_hr:
        mess_hr_str = mess_io.writer.rotor_hindered(
            group=group,
            axis=axis,
            symmetry=sym_num,
            potential=pot,
            remdummy=remdummy,
            geom=hr_geo,
            use_quantum_weight=True,
            therm_pow_max=None,
            rotor_id=tors_name)

    mess_ir_str = ''
    if mess_ir:
        mess_ir_str = mess_io.writer.mol_data.rotor_internal(
            group=group,
            axis=axis,
            symmetry=sym_num,
            grid_size=100,
            mass_exp_size=5,
            pot_exp_size=5,
            hmin=13,
            hmax=101,
            remdummy=remdummy,
            geom=None,
            rotor_id=tors_name)

    mess_flux_str = ''
    if mess_flux:
        mess_flux_str = mess_io.writer.fluxional_mode(
            mode_idxs, span=mode_span)

    projrot_str = ''
    if projrot:
        projrot_str = projrot_io.writer.rotors(
            axis=axis,
            group=group,
            remdummy=remdummy)

    return mess_hr_str, mess_ir_str, mess_flux_str, projrot_str


<<<<<<< HEAD
def _hrpot_spline_fitter(pot_dct, min_thresh=-0.10, max_thresh=50.0):
=======
# Functions to obtain values of the HR potentials from the filesystem
def _hrpot_spline_fitter(pot_dct, min_thresh=-0.05, max_thresh=15.0):
>>>>>>> 571a0d73
    """ Get a physical hindered rotor potential via a series of spline fits
    """
    
    pot = list(pot_dct.values())

    pot = list(pot_dct.values())

    pot = list(pot_dct.values())

    # Initialize a variable for the size of the potential
    lpot = len(pot)+1
    pot.append(0.0)

    # Print warning messages
    print_pot = False
    if any(val > max_thresh for val in pot):
        print_pot = True
        max_pot = max(pot)
        print('Warning: Found pot val of {0:.2f}'.format(max_pot),
              ' which is larger than',
              'the typical maximum for a torsional potential')
    if any(val < min_thresh for val in pot):
        print_pot = True
        min_pot = min(pot)
        print('Warning: Found pot val of {0:.2f}'.format(min_pot),
              ' which is below',
              '{0} kcal. Refit w/ positives'.format(min_thresh))
    if print_pot:
        print('Potential before spline:', pot)

    # Build a potential list from only successful calculations
    # First replace high potential values with max_thresh
    # Then replace any negative potential values cubic spline fit values
    idx_success = []
    pot_success = []
    for idx in range(lpot):
        if pot[idx] < 600. and pot[idx] > min_thresh:
            idx_success.append(idx)
            if pot[idx] < max_thresh:
                pot_success.append(pot[idx])
            else:
                pot_success.append(max_thresh)

    # Build a new potential list using a spline fit of the HR potential
    pot_spl = interp1d(
        numpy.array(idx_success), numpy.array(pot_success), kind='cubic')
    for idx in range(lpot):
        pot[idx] = float(pot_spl(idx))

    # Do second spline fit of only positive values if any negative values found
    if any(val < min_thresh for val in pot):
        print('Still found negative potential values after first spline')
        print('Potential after spline:', pot)
        x_pos = numpy.array([i for i in range(lpot)
                             if pot[i] >= min_thresh])
        y_pos = numpy.array([pot[i] for i in range(lpot)
                             if pot[i] >= min_thresh])
        pos_pot_spl = interp1d(x_pos, y_pos, kind='cubic')
        pot_pos_fit = []
        for idx in range(lpot):
            pot_pos_fit.append(pos_pot_spl(idx))

        print('Potential after spline:', pot_pos_fit)
        # Perform second check to see if negative potentials have been fixed
        if any(val < min_thresh for val in pot_pos_fit):
            print('Still found negative potential values after second spline')
            print('Replace with linear interpolation of positive values')
            neg_idxs = [i for i in range(lpot) if pot_pos_fit[i] < min_thresh]
            clean_pot = []
            for i in range(lpot):
                if i in neg_idxs:
                    # Find the indices for positive vals around negative value
                    idx_0 = i - 1
                    while idx_0 in neg_idxs:
                        idx_0 = idx_0 - 1
                    for j in range(i, lpot):
                        if pot_pos_fit[j] >= min_thresh:
                            idx_1 = j
                            break
                    # Get a new value for this point on the potential by
                    # doing a linear interp of positives
                    interp_val = (
                        pot_pos_fit[idx_0] * (1.0-((i-idx_0)/(idx_1-idx_0))) +
                        pot_pos_fit[idx_1] * ((i-idx_0)/(idx_1-idx_0))
                    )
                    clean_pot.append(interp_val)
                else:
                    clean_pot.append(pot_pos_fit[i])
            final_potential = clean_pot.copy()

        else:
            final_potential = pot_pos_fit.copy()

    else:
        final_potential = pot.copy()

    final_potential = final_potential[:-1]

    fin_dct = {}
    for i, val in enumerate(final_potential):
        fin_dct[(i,)] = val

    return fin_dct<|MERGE_RESOLUTION|>--- conflicted
+++ resolved
@@ -267,15 +267,10 @@
     return mess_hr_str, mess_ir_str, mess_flux_str, projrot_str
 
 
-<<<<<<< HEAD
 def _hrpot_spline_fitter(pot_dct, min_thresh=-0.10, max_thresh=50.0):
-=======
-# Functions to obtain values of the HR potentials from the filesystem
-def _hrpot_spline_fitter(pot_dct, min_thresh=-0.05, max_thresh=15.0):
->>>>>>> 571a0d73
     """ Get a physical hindered rotor potential via a series of spline fits
     """
-    
+
     pot = list(pot_dct.values())
 
     pot = list(pot_dct.values())
